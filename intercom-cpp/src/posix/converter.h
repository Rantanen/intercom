--- conflicted
+++ resolved
@@ -47,17 +47,10 @@
         Encoding fromcode,
         Encoding tocode
     ) :
-<<<<<<< HEAD
-    m_state( reinterpret_cast< iconv_t >( -1 ) )
-    {
-        m_state = iconv_open( get_encoding( tocode ), get_encoding( fromcode ) );
-        if( m_state == reinterpret_cast< iconv_t >( -1 ) )
-=======
     m_state( get_invalid_handle() )
     {
         m_state = iconv_open( get_encoding( tocode ), get_encoding( fromcode ) );
         if( m_state == get_invalid_handle() )
->>>>>>> 84dcef1f
             throw std::runtime_error( std::strerror( errno ) );
     }
 
