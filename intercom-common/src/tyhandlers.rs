
use crate::prelude::*;
use std::rc::Rc;
use syn::*;

<<<<<<< HEAD
=======
use crate::ast_converters::*;

>>>>>>> ec6f40d2
#[derive(Clone, Copy, Debug, PartialEq)]
pub enum Direction { In, Out, Retval }

pub struct TypeConversion {

    /// Possible temporary values that need to be kept alive for the duration
    /// of the conversion result usage.
    pub temporary: Option<TokenStream>,

    /// Conversion result value. Possibly referencing the temporary value.
    pub value : TokenStream,
}

#[derive(PartialEq, Eq, Debug, Hash)]
pub struct ModelTypeSystemConfig {
    pub effective_system : ModelTypeSystem,
    pub is_default : bool,
}

impl ModelTypeSystemConfig {
    pub fn get_unique_name( &self, base : &str ) -> String {
        match self.is_default {
            true => base.to_string(),
            false => format!( "{}_{:?}", base, self.effective_system ),
        }
    }
}

#[derive(Copy, Clone, PartialEq, Eq, Debug, Hash, PartialOrd, Ord)]
pub enum ModelTypeSystem {

    /// COM Automation compatible type system.
    Automation,

    /// Raw type system.
    Raw,
}

impl ModelTypeSystem {

    /// Converts the model type system into public type system tokens.
    pub fn as_tokens( self ) -> TokenStream {
        match self {
            ModelTypeSystem::Automation => quote!( Automation ),
            ModelTypeSystem::Raw => quote!( Raw ),
        }
    }

    /// Converts the model type system into public type system tokens.
    pub fn as_typesystem_tokens( self ) -> TokenStream {
        match self {
            ModelTypeSystem::Automation =>
                    quote!( ::intercom::type_system::TypeSystemName::Automation ),
            ModelTypeSystem::Raw =>
                    quote!( ::intercom::type_system::TypeSystemName::Raw ),
        }
    }

    /// Returns the intercom type that represents the type system.
    pub fn as_typesystem_type( self ) -> Type {
        match self {
            ModelTypeSystem::Automation =>
                    parse_quote!( ::intercom::type_system::AutomationTypeSystem ),
            ModelTypeSystem::Raw =>
                    parse_quote!( ::intercom::type_system::RawTypeSystem ),
        }
    }
}

/// Type usage context.
pub struct TypeContext {
    type_system: ModelTypeSystem,
}

impl TypeContext {
    pub fn new( type_system : ModelTypeSystem ) -> TypeContext {
        TypeContext { type_system }
    }
}

/// Defines Type-specific logic for handling the various parameter types in the
/// Rust/COM interface.
pub trait TypeHandler {

    /// The Rust type.
    fn rust_ty( &self ) -> Type;

    /// The COM type.
    fn com_ty( &self, _dir: Direction ) -> Type
    {
        self.rust_ty()
    }

    /// Converts a COM parameter named by the ident into a Rust type.
    fn com_to_rust(
        &self,
        ident : &Ident,
        _dir: Direction,
    ) -> TypeConversion
    {
        TypeConversion {
            temporary: None,
            value: quote!( #ident.into() ),
        }
    }

    /// Converts a Rust parameter named by the ident into a COM type.
    fn rust_to_com(
        &self, ident : &Ident, _dir: Direction
    ) -> TypeConversion
    {
        TypeConversion {
            temporary: None,
            value: quote!( #ident.into() )
        }
    }

    /// Gets the default value for the type.
    fn default_value( &self ) -> TokenStream
    {
        quote!( ::intercom::type_system::ExternDefault::extern_default() )
    }
}

/// Replacement type handler that uses the Rust type system for representing
/// the various type system type conversions.
struct TypeSystemParam {
    ty : Type,
    context : TypeContext,
}
<<<<<<< HEAD
impl TypeHandler for TypeSystemParam {
    fn rust_ty( &self ) -> Type {
        self.ty.clone()
=======


/// `ComItf` parameter handler. Supports `ComItf` Rust type and ensures the this
/// to/from `RawComPtr` COM type.
struct ComItfParam { ty: Type, context: TypeContext }

impl TypeHandler for ComItfParam {

    fn rust_ty( &self ) -> Type { self.ty.clone() }

    /// The COM type.
    fn com_ty( &self, _dir: Direction ) -> Type
    {
        let rust_ty = self.rust_ty();

        // Extract the interface type T from the ComItf<T> type definition
        let itf_ty = match rust_ty {
            syn::Type::Path( path ) =>
                match path.path.segments.last().unwrap().value().arguments {
                    syn::PathArguments::AngleBracketed( ref ab ) =>
                            match ab.args.last().unwrap().value() {
                                syn::GenericArgument::Type( ref t ) => t.clone(),
                                _ => panic!( "ComItf generic argument must be type" ),
                            },
                    _ => panic!( "ComItf type parameter must be angle bracketed" ),
                },
            _ => panic!( "ComItf type parameter must be a type path" ),
        };

        // Construct the final InterfacePtr<T> type.
        parse_quote!( ::intercom::raw::InterfacePtr< #itf_ty > )
>>>>>>> ec6f40d2
    }

    fn com_ty( &self, dir: Direction ) -> Type {

        // Construct bits for the quote.
        let ty = &self.ty;
        let ts = self.context.type_system.as_typesystem_type();
        let ts_trait = quote!(
            <#ty as ::intercom::type_system::ExternType< #ts > > );

        // Get the final type based on the parameter direction.
        match dir {
            Direction::In
                => parse_quote!( #ts_trait::ExternInputType ),
            Direction::Out | Direction::Retval
                => parse_quote!( #ts_trait::ExternOutputType ),
        }
    }

    fn com_to_rust( &self, ident : &Ident, dir: Direction ) -> TypeConversion
    {
        // Construct bits for the quote.
        let ty = &self.ty;
        let ts = self.context.type_system.as_typesystem_type();
        let ts_trait = quote!(
            <#ty as ::intercom::type_system::ExternType< #ts > > );

        TypeConversion {
            temporary: None,
            value: match dir {
                Direction::In => {
                    // Input arguments may use an intermediate type.
                    let intermediate = quote!(
                        < #ts_trait::OwnedNativeType >::intercom_from( #ident )? );
                    quote!( ( & #intermediate ).intercom_into()? )
                },
                Direction::Out | Direction::Retval => {
                    // Output arguments must not use an intermediate type
                    // as these must outlive the current function.
                    quote!( #ident.intercom_into()? )
                },
            }
        }
    }

    fn rust_to_com( &self, ident : &Ident, dir: Direction ) -> TypeConversion
    {
        // Construct bits for the quote.
        let ty = &self.ty;
        let ts = self.context.type_system.as_typesystem_type();
        let ts_trait = quote!(
            <#ty as ::intercom::type_system::ExternType< #ts > > );

        TypeConversion {
            temporary: None,
            value: match dir {
                Direction::In => {
                    let intermediate = quote!(
                        #ts_trait::OwnedExternType::intercom_from( #ident )? );
                    quote!( ( & #intermediate ).intercom_into()? )
                },
                Direction::Out | Direction::Retval => {
                    quote!( #ident.intercom_into()? )
                },
            }
        }
    }
}

/// Resolves the `TypeHandler` to use.
pub fn get_ty_handler(
    arg_ty : &Type,
    context : TypeContext,
) -> Rc<dyn TypeHandler>
{
<<<<<<< HEAD
    return Rc::new( TypeSystemParam {
        ty: arg_ty.clone(),
        context
    } )
=======
    let type_info = crate::type_parser::parse( arg_ty )
            .unwrap_or_else( || panic!( "Type {:?} could not be parsed.", arg_ty ) );

    map_by_name(
            type_info.get_name().as_ref(), type_info.original.clone(),
            context )
}

/// Selects type handler based on the name of the type.
fn map_by_name(
    name: &str,
    original_type: Type,
    context: TypeContext,
) -> Rc<dyn TypeHandler> {

    match name {

        "ComItf" => Rc::new( ComItfParam { ty: original_type, context } ),
        "CString" | "CStr" | "BString" | "BStr" | "String" | "str" =>
            Rc::new( StringParam { ty: original_type, context } ),
        "bool" =>
            Rc::new( BoolParam { context } ),
        "Variant" =>
            Rc::new( VariantParam { ty: original_type } ),
        // "str" => Rc::new( StringRefParam( original_type ) ),

        // Unknown. Use IdentityParam.
        _ => Rc::new( IdentityParam( original_type ) )
    }

>>>>>>> ec6f40d2
}<|MERGE_RESOLUTION|>--- conflicted
+++ resolved
@@ -3,11 +3,6 @@
 use std::rc::Rc;
 use syn::*;
 
-<<<<<<< HEAD
-=======
-use crate::ast_converters::*;
-
->>>>>>> ec6f40d2
 #[derive(Clone, Copy, Debug, PartialEq)]
 pub enum Direction { In, Out, Retval }
 
@@ -138,43 +133,9 @@
     ty : Type,
     context : TypeContext,
 }
-<<<<<<< HEAD
 impl TypeHandler for TypeSystemParam {
     fn rust_ty( &self ) -> Type {
         self.ty.clone()
-=======
-
-
-/// `ComItf` parameter handler. Supports `ComItf` Rust type and ensures the this
-/// to/from `RawComPtr` COM type.
-struct ComItfParam { ty: Type, context: TypeContext }
-
-impl TypeHandler for ComItfParam {
-
-    fn rust_ty( &self ) -> Type { self.ty.clone() }
-
-    /// The COM type.
-    fn com_ty( &self, _dir: Direction ) -> Type
-    {
-        let rust_ty = self.rust_ty();
-
-        // Extract the interface type T from the ComItf<T> type definition
-        let itf_ty = match rust_ty {
-            syn::Type::Path( path ) =>
-                match path.path.segments.last().unwrap().value().arguments {
-                    syn::PathArguments::AngleBracketed( ref ab ) =>
-                            match ab.args.last().unwrap().value() {
-                                syn::GenericArgument::Type( ref t ) => t.clone(),
-                                _ => panic!( "ComItf generic argument must be type" ),
-                            },
-                    _ => panic!( "ComItf type parameter must be angle bracketed" ),
-                },
-            _ => panic!( "ComItf type parameter must be a type path" ),
-        };
-
-        // Construct the final InterfacePtr<T> type.
-        parse_quote!( ::intercom::raw::InterfacePtr< #itf_ty > )
->>>>>>> ec6f40d2
     }
 
     fn com_ty( &self, dir: Direction ) -> Type {
@@ -250,41 +211,8 @@
     context : TypeContext,
 ) -> Rc<dyn TypeHandler>
 {
-<<<<<<< HEAD
     return Rc::new( TypeSystemParam {
         ty: arg_ty.clone(),
         context
     } )
-=======
-    let type_info = crate::type_parser::parse( arg_ty )
-            .unwrap_or_else( || panic!( "Type {:?} could not be parsed.", arg_ty ) );
-
-    map_by_name(
-            type_info.get_name().as_ref(), type_info.original.clone(),
-            context )
-}
-
-/// Selects type handler based on the name of the type.
-fn map_by_name(
-    name: &str,
-    original_type: Type,
-    context: TypeContext,
-) -> Rc<dyn TypeHandler> {
-
-    match name {
-
-        "ComItf" => Rc::new( ComItfParam { ty: original_type, context } ),
-        "CString" | "CStr" | "BString" | "BStr" | "String" | "str" =>
-            Rc::new( StringParam { ty: original_type, context } ),
-        "bool" =>
-            Rc::new( BoolParam { context } ),
-        "Variant" =>
-            Rc::new( VariantParam { ty: original_type } ),
-        // "str" => Rc::new( StringRefParam( original_type ) ),
-
-        // Unknown. Use IdentityParam.
-        _ => Rc::new( IdentityParam( original_type ) )
-    }
-
->>>>>>> ec6f40d2
 }