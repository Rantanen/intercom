
use prelude::*;
use syn::*;
<<<<<<< HEAD
use quote::Tokens;
use methodinfo::{ComArg, Direction};
=======
use methodinfo::RustArg;
>>>>>>> 50cd462e
use tyhandlers;
use utils;

/// Defines return handler for handling various different return type schemes.
pub trait ReturnHandler : ::std::fmt::Debug {

    /// The return type of the original Rust method.
    fn rust_ty( &self ) -> Type;

    /// The return type for COM implementation.
    fn com_ty( &self ) -> Type
    {
        tyhandlers::get_ty_handler(
                &self.rust_ty(),
                tyhandlers::TypeContext::retval() ).com_ty()
    }

    /// Gets the return statement for converting the COM result into Rust
    /// return.
<<<<<<< HEAD
    fn com_to_rust_return( &self, _result : Ident ) -> Tokens { quote!() }

    /// Gets the return statement for converting the Rust result into COM
    /// outputs.
    fn rust_to_com_return( &self, _result : Ident ) -> Tokens { quote!() }
=======
    fn com_to_rust_return( &self, _result : &Ident ) -> TokenStream { quote!() }

    /// Gets the return statement for converting the Rust result into COM
    /// outputs.
    fn rust_to_com_return( &self, _result : &Ident ) -> TokenStream { quote!() }
>>>>>>> 50cd462e

    /// Gets the COM out arguments that result from the Rust return type.
    fn com_out_args( &self ) -> Vec<ComArg> { vec![] }
}

/// Void return type.
#[derive(Debug)]
struct VoidHandler;
impl ReturnHandler for VoidHandler {
    fn rust_ty( &self ) -> Type { utils::unit_ty() }
}

/// Simple return type with the return value as the immediate value.
#[derive(Debug)]
struct ReturnOnlyHandler( Type );
impl ReturnHandler for ReturnOnlyHandler {

    fn rust_ty( &self ) -> Type { self.0.clone() }

<<<<<<< HEAD
    fn com_to_rust_return( &self, result : Ident ) -> Tokens {
        let conversion = tyhandlers::get_ty_handler(
                &self.rust_ty(),
                tyhandlers::TypeContext::retval() ).com_to_rust( result );
        if conversion.temporary.is_some() {
            panic!( "Return values cannot depend on temporaries" );
        }

        conversion.value
    }

    fn rust_to_com_return( &self, result : Ident ) -> Tokens {
        let conversion = tyhandlers::get_ty_handler(
                &self.rust_ty(),
                tyhandlers::TypeContext::retval() ).rust_to_com( result );
        if conversion.temporary.is_some() {
            panic!( "Return values cannot depend on temporaries" );
        }

        conversion.value
=======
    fn com_to_rust_return( &self, result : &Ident ) -> TokenStream {
        quote!( #result.into() )
    }

    fn rust_to_com_return( &self, result : &Ident ) -> TokenStream {
        quote!( #result.into() )
>>>>>>> 50cd462e
    }

    fn com_out_args( &self ) -> Vec<ComArg> { vec![] }
}

/// Result type that supports error info for the `Err` value. Converted to
/// `[retval]` on success or `HRESULT` + `IErrorInfo` on error.
#[derive(Debug)]
struct ErrorResultHandler { retval_ty: Type, return_ty: Type }
impl ReturnHandler for ErrorResultHandler {

    fn rust_ty( &self ) -> Type { self.return_ty.clone() }
    fn com_ty( &self ) -> Type { parse_quote!( ::intercom::HRESULT ) }

<<<<<<< HEAD
    fn com_to_rust_return( &self, result : Ident ) -> Tokens {
=======
    fn com_to_rust_return( &self, result : &Ident ) -> TokenStream {
>>>>>>> 50cd462e

        // Format the final Ok value.
        // If there is only one, it should be a raw value;
        // If there are multiple value turn them into a tuple.
        let ok_values = get_rust_ok_values( self.com_out_args() );
        let ok_tokens = if ok_values.len() != 1 {
                quote!( ( #( #ok_values ),* ) )
            } else {
                quote!( #( #ok_values )* )
            };

        // Return statement checks for S_OK (should be is_success) HRESULT and
        // yields either Ok or Err Result based on that.
        quote!(
            if #result == ::intercom::S_OK {
                Ok( #ok_tokens )
            } else {
                Err( ::intercom::get_last_error( #result ) )
            }
        )
    }

<<<<<<< HEAD
    fn rust_to_com_return( &self, result : Ident ) -> Tokens {
=======
    fn rust_to_com_return( &self, result : &Ident ) -> TokenStream {
>>>>>>> 50cd462e

        // Get the OK idents. We'll use v0, v1, v2, ... depending on the amount
        // of patterns we need for possible tuples.
        let ok_idents = self.com_out_args()
                    .iter()
                    .enumerate()
                    .map( |(idx, _)| Ident::new( &format!( "v{}", idx + 1 ), Span::call_site() ) )
                    .collect::<Vec<_>>();

        // Generate the pattern for the Ok(..).
        // Tuples get (v0, v1, v2, ..) pattern while everything else is
        // represented with just Ok( v0 ) as there's just one parameter.
        let ok_pattern = {
            // quote! takes ownership of tokens if we allow so let's give them
            // by reference here.
            let rok_idents = &ok_idents;
            match self.retval_ty {
                Type::Tuple( _ ) => quote!( ( #( #rok_idents ),* ) ),

                // Non-tuples should have only one ident. Concatenate the vector.
                _ => quote!( #( #rok_idents )* ),
            }
        };

        let ( ok_writes, err_writes ) = write_out_values(
            &ok_idents,
            self.com_out_args() );
        quote!(
            match #result {
                Ok( #ok_pattern ) => { #( #ok_writes );*; ::intercom::S_OK },
                Err( e ) => {
                    #( #err_writes );*;
                    ::intercom::return_hresult( e )
                },
            }
        )
    }

    fn com_out_args( &self ) -> Vec<ComArg> {
        get_out_args_for_result( &self.retval_ty )
    }
}

fn get_out_args_for_result( retval_ty : &Type ) -> Vec<ComArg> {

    match *retval_ty {

        // Tuples map to multiple out args, no [retval].
        Type::Tuple( ref t ) =>
            t.elems.iter()
                .enumerate()
<<<<<<< HEAD
                .map( |( idx, ty )| ComArg::new(
                            Ident::from( format!( "__out{}", idx + 1) ),
                            ty.clone(),
                            Direction::Out ) )
                .collect::<Vec<_>>(),
        _ => vec![ ComArg::new(
                Ident::from( "__out" ),
                retval_ty.clone(),
                Direction::Retval ) ],
=======
                .map( |( idx, ty )| RustArg::new(
                                    Ident::new( &format!( "__out{}", idx + 1), Span::call_site() ),
                                    ty.clone() ) )
                .collect::<Vec<_>>(),
        _ => vec![ RustArg::new( Ident::new( "__out", Span::call_site() ), retval_ty.clone() ) ],
>>>>>>> 50cd462e
    }
}

fn write_out_values(
    idents : &[Ident],
<<<<<<< HEAD
    out_args : Vec<ComArg>,
) -> ( Vec<Tokens>, Vec<Tokens> )
=======
    out_args : Vec<RustArg>,
) -> ( Vec<TokenStream>, Vec<TokenStream> )
>>>>>>> 50cd462e
{
    let mut ok_tokens = vec![];
    let mut err_tokens = vec![];
    for ( ident, out_arg ) in idents.iter().zip( out_args ) {

        let arg_name = out_arg.name;
<<<<<<< HEAD
        let ok_conversion = out_arg.handler.rust_to_com( *ident );
=======
        let ok_value = out_arg.handler.rust_to_com( ident );
>>>>>>> 50cd462e
        let err_value = out_arg.handler.default_value();

        if ok_conversion.temporary.is_some() {
            panic!( "Return values cannot depend on temporaries" );
        }

        let ok_value = ok_conversion.value;
        ok_tokens.push( quote!( *#arg_name = #ok_value ) );
        err_tokens.push( quote!( *#arg_name = #err_value ) );
    }

    ( ok_tokens, err_tokens )
}

<<<<<<< HEAD
/// Gets the result as Rust types for a success return value.
fn get_rust_ok_values(
    out_args : Vec<ComArg>
) -> Vec<Tokens>
=======
fn get_ok_values(
    out_args : Vec<RustArg>
) -> Vec<TokenStream>
>>>>>>> 50cd462e
{
    let mut tokens = vec![];
    for out_arg in out_args {

<<<<<<< HEAD
        let conversion = out_arg.handler.com_to_rust( out_arg.name );
        if conversion.temporary.is_some() {
            panic!( "Return values cannot depend on temporaries" );
        }

        tokens.push( conversion.value );
=======
        let arg_value = out_arg.handler.rust_to_com( &out_arg.name );
        tokens.push( quote!( #arg_value ) );
>>>>>>> 50cd462e
    }
    tokens
}

/// Resolves the correct return handler to use.
pub fn get_return_handler(
    retval_ty : &Option< Type >,
    return_ty : &Option< Type >
) -> Result< Box<ReturnHandler>, () >
{
    Ok( match ( retval_ty, return_ty ) {
        ( &None, &None ) => Box::new( VoidHandler ),
        ( &None, &Some( ref ty ) )
            => Box::new( ReturnOnlyHandler( ty.clone() ) ),
        ( &Some( ref rv ), &Some( ref rt ) )
            => Box::new( ErrorResultHandler {
                retval_ty: rv.clone(),
                return_ty: rt.clone(),
            } ),

        // Unsupported return scheme. Note we are using Result::Err instead of
        // Option::None here because having no return handler is unsupported
        // error case.
        _ => return Err( () ),
    } )
}<|MERGE_RESOLUTION|>--- conflicted
+++ resolved
@@ -1,12 +1,7 @@
 
 use prelude::*;
 use syn::*;
-<<<<<<< HEAD
-use quote::Tokens;
 use methodinfo::{ComArg, Direction};
-=======
-use methodinfo::RustArg;
->>>>>>> 50cd462e
 use tyhandlers;
 use utils;
 
@@ -26,19 +21,11 @@
 
     /// Gets the return statement for converting the COM result into Rust
     /// return.
-<<<<<<< HEAD
-    fn com_to_rust_return( &self, _result : Ident ) -> Tokens { quote!() }
-
-    /// Gets the return statement for converting the Rust result into COM
-    /// outputs.
-    fn rust_to_com_return( &self, _result : Ident ) -> Tokens { quote!() }
-=======
     fn com_to_rust_return( &self, _result : &Ident ) -> TokenStream { quote!() }
 
     /// Gets the return statement for converting the Rust result into COM
     /// outputs.
     fn rust_to_com_return( &self, _result : &Ident ) -> TokenStream { quote!() }
->>>>>>> 50cd462e
 
     /// Gets the COM out arguments that result from the Rust return type.
     fn com_out_args( &self ) -> Vec<ComArg> { vec![] }
@@ -58,8 +45,7 @@
 
     fn rust_ty( &self ) -> Type { self.0.clone() }
 
-<<<<<<< HEAD
-    fn com_to_rust_return( &self, result : Ident ) -> Tokens {
+    fn com_to_rust_return( &self, result : &Ident ) -> TokenStream {
         let conversion = tyhandlers::get_ty_handler(
                 &self.rust_ty(),
                 tyhandlers::TypeContext::retval() ).com_to_rust( result );
@@ -70,7 +56,7 @@
         conversion.value
     }
 
-    fn rust_to_com_return( &self, result : Ident ) -> Tokens {
+    fn rust_to_com_return( &self, result : &Ident ) -> TokenStream {
         let conversion = tyhandlers::get_ty_handler(
                 &self.rust_ty(),
                 tyhandlers::TypeContext::retval() ).rust_to_com( result );
@@ -79,14 +65,6 @@
         }
 
         conversion.value
-=======
-    fn com_to_rust_return( &self, result : &Ident ) -> TokenStream {
-        quote!( #result.into() )
-    }
-
-    fn rust_to_com_return( &self, result : &Ident ) -> TokenStream {
-        quote!( #result.into() )
->>>>>>> 50cd462e
     }
 
     fn com_out_args( &self ) -> Vec<ComArg> { vec![] }
@@ -101,11 +79,7 @@
     fn rust_ty( &self ) -> Type { self.return_ty.clone() }
     fn com_ty( &self ) -> Type { parse_quote!( ::intercom::HRESULT ) }
 
-<<<<<<< HEAD
-    fn com_to_rust_return( &self, result : Ident ) -> Tokens {
-=======
     fn com_to_rust_return( &self, result : &Ident ) -> TokenStream {
->>>>>>> 50cd462e
 
         // Format the final Ok value.
         // If there is only one, it should be a raw value;
@@ -128,11 +102,7 @@
         )
     }
 
-<<<<<<< HEAD
-    fn rust_to_com_return( &self, result : Ident ) -> Tokens {
-=======
     fn rust_to_com_return( &self, result : &Ident ) -> TokenStream {
->>>>>>> 50cd462e
 
         // Get the OK idents. We'll use v0, v1, v2, ... depending on the amount
         // of patterns we need for possible tuples.
@@ -184,46 +154,29 @@
         Type::Tuple( ref t ) =>
             t.elems.iter()
                 .enumerate()
-<<<<<<< HEAD
                 .map( |( idx, ty )| ComArg::new(
-                            Ident::from( format!( "__out{}", idx + 1) ),
+                            Ident::new( &format!( "__out{}", idx + 1), Span::call_site() ),
                             ty.clone(),
                             Direction::Out ) )
                 .collect::<Vec<_>>(),
         _ => vec![ ComArg::new(
-                Ident::from( "__out" ),
+                Ident::new( "__out", Span::call_site() ),
                 retval_ty.clone(),
                 Direction::Retval ) ],
-=======
-                .map( |( idx, ty )| RustArg::new(
-                                    Ident::new( &format!( "__out{}", idx + 1), Span::call_site() ),
-                                    ty.clone() ) )
-                .collect::<Vec<_>>(),
-        _ => vec![ RustArg::new( Ident::new( "__out", Span::call_site() ), retval_ty.clone() ) ],
->>>>>>> 50cd462e
     }
 }
 
 fn write_out_values(
     idents : &[Ident],
-<<<<<<< HEAD
     out_args : Vec<ComArg>,
-) -> ( Vec<Tokens>, Vec<Tokens> )
-=======
-    out_args : Vec<RustArg>,
 ) -> ( Vec<TokenStream>, Vec<TokenStream> )
->>>>>>> 50cd462e
 {
     let mut ok_tokens = vec![];
     let mut err_tokens = vec![];
     for ( ident, out_arg ) in idents.iter().zip( out_args ) {
 
         let arg_name = out_arg.name;
-<<<<<<< HEAD
-        let ok_conversion = out_arg.handler.rust_to_com( *ident );
-=======
-        let ok_value = out_arg.handler.rust_to_com( ident );
->>>>>>> 50cd462e
+        let ok_conversion = out_arg.handler.rust_to_com( ident );
         let err_value = out_arg.handler.default_value();
 
         if ok_conversion.temporary.is_some() {
@@ -238,31 +191,20 @@
     ( ok_tokens, err_tokens )
 }
 
-<<<<<<< HEAD
 /// Gets the result as Rust types for a success return value.
 fn get_rust_ok_values(
     out_args : Vec<ComArg>
-) -> Vec<Tokens>
-=======
-fn get_ok_values(
-    out_args : Vec<RustArg>
 ) -> Vec<TokenStream>
->>>>>>> 50cd462e
 {
     let mut tokens = vec![];
     for out_arg in out_args {
 
-<<<<<<< HEAD
-        let conversion = out_arg.handler.com_to_rust( out_arg.name );
+        let conversion = out_arg.handler.com_to_rust( &out_arg.name );
         if conversion.temporary.is_some() {
             panic!( "Return values cannot depend on temporaries" );
         }
 
         tokens.push( conversion.value );
-=======
-        let arg_value = out_arg.handler.rust_to_com( &out_arg.name );
-        tokens.push( quote!( #arg_value ) );
->>>>>>> 50cd462e
     }
     tokens
 }
