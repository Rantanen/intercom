
#ifndef INTERCOM_LIBRARY_{{lib_name}}_H
#define INTERCOM_LIBRARY_{{lib_name}}_H

#include <array>
#include <intercom.h>

namespace {{lib_name}}
{
    class Descriptor
    {
    public:
        static const char NAME[];
        static const char WINDOWS_NAME[];
        static const char POSIX_NAME[];
        static const std::array< intercom::CLSID, {{coclass_count}} > CLASSES;
<<<<<<< HEAD
=======

        static bool is_available();
>>>>>>> 367e4dc1
    };

namespace raw
{
{{~#each interfaces}}
    struct {{name}};
{{~/each}}

{{~#each interfaces}}
    struct {{name}}{{#if base}} : {{base}}{{/if}}
    {
        static const intercom::IID ID;

    {{~#each methods}}
        virtual {{ret_type}} INTERCOM_CC {{name}}(
        {{~#each args~}}
            {{arg_type}} {{name}}{{#unless @last}}, {{/unless}}
        {{~/each~}}
        ) = 0;
    {{~/each}}
    };
{{~/each}}

{{~#each coclasses}}
    class {{name}}Descriptor
    {
    public:
        static const intercom::CLSID ID;

        static const std::array<intercom::IID, {{interface_count}}> INTERFACES;

        using Library = {{../lib_name}}::Descriptor;

        {{name}}Descriptor() = delete;
        ~{{name}}Descriptor() = delete;
    };
{{/each}}
}
}

#ifdef INTERCOM_FLATTEN_DECLARATIONS
{{~#each interfaces}}
    static constexpr intercom::IID IID_{{name}} = {{iid_struct}};
    using {{name}} = {{../lib_name}}::raw::{{name}};
{{~/each}}
{{~#each coclasses}}
    static constexpr intercom::CLSID CLSID_{{name}} = {{clsid_struct}};
{{~/each}}
#endif

#endif<|MERGE_RESOLUTION|>--- conflicted
+++ resolved
@@ -14,11 +14,8 @@
         static const char WINDOWS_NAME[];
         static const char POSIX_NAME[];
         static const std::array< intercom::CLSID, {{coclass_count}} > CLASSES;
-<<<<<<< HEAD
-=======
 
         static bool is_available();
->>>>>>> 367e4dc1
     };
 
 namespace raw
