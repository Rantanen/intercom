--- conflicted
+++ resolved
@@ -6,23 +6,13 @@
 
 use super::GeneratorError;
 
-<<<<<<< HEAD
-use utils;
-use model;
-use model::{ComInterfaceVariant};
-use ast_converters::GetIdent;
-use tyhandlers::{Direction, ModelTypeSystem, ModelTypeSystemConfig};
-use foreign_ty::*;
-use type_parser::*;
-=======
 use crate::utils;
 use crate::model;
-use crate::model::{ComCrate, ComInterfaceVariant};
+use crate::model::{ComInterfaceVariant};
 use crate::ast_converters::GetIdent;
 use crate::tyhandlers::{Direction, ModelTypeSystem, ModelTypeSystemConfig};
 use crate::foreign_ty::*;
 use crate::type_parser::*;
->>>>>>> ec6f40d2
 
 use handlebars::Handlebars;
 
@@ -265,22 +255,7 @@
         ts_config : &ModelTypeSystemConfig,
     ) -> String {
 
-<<<<<<< HEAD
         let base_name = ty_name.to_string();
-=======
-        let itf = if let Some( itf ) = krate.interfaces().get( ty_name ) {
-            itf
-        } else {
-            return ty_name.to_owned()
-        };
-
-        let base_name = if itf.item_type() == crate::utils::InterfaceType::Struct {
-            format!( "I{}", itf.name() )
-        } else {
-            ty_name.to_string()
-        };
-
->>>>>>> ec6f40d2
         ts_config.get_unique_name( &base_name )
     }
 }
