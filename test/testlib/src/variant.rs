--- conflicted
+++ resolved
@@ -195,11 +195,7 @@
         use std::convert::TryFrom;
         match variant {
             Variant::IUnknown( iunk ) => {
-<<<<<<< HEAD
-                match ComItf::query_interface::<IVariantInterface>( &iunk ) {
-=======
-                match ComRc::<dyn IVariantInterface>::try_from( &iunk ) {
->>>>>>> ec6f40d2
+                match ComItf::query_interface::<dyn IVariantInterface>( &iunk ) {
                     Ok( itf ) => itf.do_stuff(),
                     Err( e ) => Err( e.with_message(
                             "Interface not supported. IDispatch not supported by tests." ) ),
