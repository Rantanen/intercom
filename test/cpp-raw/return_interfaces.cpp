
#include "../cpp-utility/os.h"
#include "../cpp-utility/catch.hpp"

#include "testlib.h"

TEST_CASE( "Methods accept and return COM objects" )
{
    // Initialize COM.
    InitializeRuntime();

<<<<<<< HEAD
	// Get the IPrimitiveOperations interface.
	IClassCreator* pOps = nullptr;
	intercom::HRESULT hr = CreateInstance(
			CLSID_ClassCreator,
			IID_IClassCreator,
			&pOps );

	REQUIRE( hr == intercom::SC_OK );
	REQUIRE( pOps != nullptr );
=======
    // Get the IPrimitiveOperations interface.
    IClassCreator* pOps = nullptr;
    HRESULT hr = CreateInstance(
            CLSID_ClassCreator,
            IID_IClassCreator,
            &pOps );

    REQUIRE( hr == S_OK );
    REQUIRE( pOps != nullptr );
>>>>>>> 40960493

    SECTION( "Return new object" )
    {
        ICreatedClass* pParent = nullptr;
        hr = pOps->CreateRoot( 10, OUT &pParent );

<<<<<<< HEAD
		REQUIRE( hr == intercom::SC_OK );
		REQUIRE( pParent != nullptr );
=======
        REQUIRE( hr == S_OK );
        REQUIRE( pParent != nullptr );
>>>>>>> 40960493

        int32_t id;
        hr = pParent->GetId( OUT &id );

<<<<<<< HEAD
		REQUIRE( hr == intercom::SC_OK );
		REQUIRE( id == 10 );
=======
        REQUIRE( hr == S_OK );
        REQUIRE( id == 10 );
>>>>>>> 40960493

        SECTION( "New objects have correct reference count" )
        {
            IRefCount* pRefCount = nullptr;
            hr = pParent->QueryInterface( IID_IRefCount, reinterpret_cast< void** >( &pRefCount ) );

            // We have two references now: pParent and pRefCount.
            REQUIRE( pRefCount->GetRefCount() == 2 );

            pRefCount->Release();
        }

        SECTION( "Objects can be used as parameters" )
        {
            ICreatedClass* pChild = nullptr;
            IParent* pParentItf = nullptr;
            hr = pParent->QueryInterface( IID_IParent, reinterpret_cast< void** >( &pParentItf ) );
            hr = pOps->CreateChild( 20, pParentItf, &pChild );

<<<<<<< HEAD
			REQUIRE( hr == intercom::SC_OK );
			REQUIRE( pChild != nullptr );

			hr = pChild->GetId( &id );
			REQUIRE( hr == intercom::SC_OK );
			REQUIRE( id == 20 );

			hr = pChild->GetParentId( &id );
			REQUIRE( hr == intercom::SC_OK );
			REQUIRE( id == 10 );
=======
            REQUIRE( hr == S_OK );
            REQUIRE( pChild != nullptr );

            hr = pChild->GetId( &id );
            REQUIRE( hr == S_OK );
            REQUIRE( id == 20 );

            hr = pChild->GetParentId( &id );
            REQUIRE( hr == S_OK );
            REQUIRE( id == 10 );
>>>>>>> 40960493

            SECTION( "Parameter reference count stays same." )
            {
                IRefCount* pRefCountParent = nullptr;
                hr = pParent->QueryInterface( IID_IRefCount, reinterpret_cast< void** >( &pRefCountParent ) );

                // Three references:
                // - pParent
                // - pParentItf
                // - pRefCountParent
                REQUIRE( pRefCountParent->GetRefCount() == 3 );

                pRefCountParent->Release();
            }

            pParentItf->Release();
            pChild->Release();
        }

        REQUIRE( pParent->Release() == 0 );
    }

    REQUIRE( pOps->Release() == 0 );

    UninitializeRuntime();
}<|MERGE_RESOLUTION|>--- conflicted
+++ resolved
@@ -9,51 +9,29 @@
     // Initialize COM.
     InitializeRuntime();
 
-<<<<<<< HEAD
-	// Get the IPrimitiveOperations interface.
-	IClassCreator* pOps = nullptr;
-	intercom::HRESULT hr = CreateInstance(
-			CLSID_ClassCreator,
-			IID_IClassCreator,
-			&pOps );
-
-	REQUIRE( hr == intercom::SC_OK );
-	REQUIRE( pOps != nullptr );
-=======
     // Get the IPrimitiveOperations interface.
     IClassCreator* pOps = nullptr;
-    HRESULT hr = CreateInstance(
+    intercom::HRESULT hr = CreateInstance(
             CLSID_ClassCreator,
             IID_IClassCreator,
             &pOps );
 
-    REQUIRE( hr == S_OK );
+    REQUIRE( hr == intercom::SC_OK );
     REQUIRE( pOps != nullptr );
->>>>>>> 40960493
 
     SECTION( "Return new object" )
     {
         ICreatedClass* pParent = nullptr;
         hr = pOps->CreateRoot( 10, OUT &pParent );
 
-<<<<<<< HEAD
-		REQUIRE( hr == intercom::SC_OK );
-		REQUIRE( pParent != nullptr );
-=======
-        REQUIRE( hr == S_OK );
+        REQUIRE( hr == intercom::SC_OK );
         REQUIRE( pParent != nullptr );
->>>>>>> 40960493
 
         int32_t id;
         hr = pParent->GetId( OUT &id );
 
-<<<<<<< HEAD
-		REQUIRE( hr == intercom::SC_OK );
-		REQUIRE( id == 10 );
-=======
-        REQUIRE( hr == S_OK );
+        REQUIRE( hr == intercom::SC_OK );
         REQUIRE( id == 10 );
->>>>>>> 40960493
 
         SECTION( "New objects have correct reference count" )
         {
@@ -73,29 +51,16 @@
             hr = pParent->QueryInterface( IID_IParent, reinterpret_cast< void** >( &pParentItf ) );
             hr = pOps->CreateChild( 20, pParentItf, &pChild );
 
-<<<<<<< HEAD
-			REQUIRE( hr == intercom::SC_OK );
-			REQUIRE( pChild != nullptr );
-
-			hr = pChild->GetId( &id );
-			REQUIRE( hr == intercom::SC_OK );
-			REQUIRE( id == 20 );
-
-			hr = pChild->GetParentId( &id );
-			REQUIRE( hr == intercom::SC_OK );
-			REQUIRE( id == 10 );
-=======
-            REQUIRE( hr == S_OK );
+            REQUIRE( hr == intercom::SC_OK );
             REQUIRE( pChild != nullptr );
 
             hr = pChild->GetId( &id );
-            REQUIRE( hr == S_OK );
+            REQUIRE( hr == intercom::SC_OK );
             REQUIRE( id == 20 );
 
             hr = pChild->GetParentId( &id );
-            REQUIRE( hr == S_OK );
+            REQUIRE( hr == intercom::SC_OK );
             REQUIRE( id == 10 );
->>>>>>> 40960493
 
             SECTION( "Parameter reference count stays same." )
             {
