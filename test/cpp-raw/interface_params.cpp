
#include "../cpp-utility/os.h"
#include "../cpp-utility/catch.hpp"

#define INTERCOM_FLATTEN_DECLARATIONS
#include "testlib.h"

#include <intercom.h>

class CppImplementation : public ISharedInterface
{
<<<<<<< HEAD
	virtual unsigned int INTERCOM_CC GetValue() { return 5; }

	// These two are not used.
	virtual void INTERCOM_CC SetValue( unsigned int v ) { }
	virtual intercom::HRESULT INTERCOM_CC DivideBy( ISharedInterface* divisor, OUT unsigned int* result )
	{ return intercom::EC_NOTIMPL; }

	virtual intercom::HRESULT INTERCOM_CC QueryInterface( const intercom::IID& riid, void** out ) { return intercom::EC_NOTIMPL; }
	virtual intercom::REF_COUNT_32 INTERCOM_CC AddRef() { return 1; }
	virtual intercom::REF_COUNT_32 INTERCOM_CC Release() { return 1; }
=======
    unsigned int INTERCOM_CC GetValue() { return 5; }

    // These two are not used.
    void INTERCOM_CC SetValue( unsigned int v ) { }
    intercom::HRESULT INTERCOM_CC DivideBy( ISharedInterface* divisor, OUT unsigned int* result ) { return E_NOTIMPL; }

    HRESULT INTERCOM_CC QueryInterface( const IID& riid, void** out ) { return E_NOTIMPL; }
    ULONG INTERCOM_CC AddRef() { return 1; }
    ULONG INTERCOM_CC Release() { return 1; }
>>>>>>> 40960493
};

TEST_CASE( "Methods accept COM interfaces as parameters." )
{
<<<<<<< HEAD
	// Initialize COM.
	InitializeRuntime();

	// Get the first SharedImplementation object.
	ISharedInterface* pItf1 = nullptr;
	intercom::HRESULT hr = CreateInstance(
		CLSID_SharedImplementation,
		IID_ISharedInterface,
		&pItf1 );
	REQUIRE( hr == intercom::SC_OK );

	// Get the second SharedImplementation object.
	ISharedInterface* pItf2 = nullptr;
	hr = CreateInstance(
		CLSID_SharedImplementation,
		IID_ISharedInterface,
		&pItf2 );
	REQUIRE( hr == intercom::SC_OK );

	REQUIRE( pItf1 != nullptr );
	REQUIRE( pItf2 != nullptr );

	SECTION( "Rust CoClass can be used as a parameter." )
	{
		pItf1->SetValue( 10 );
		pItf2->SetValue( 2 );

		unsigned int value = 0;
		hr = pItf1->DivideBy( pItf2, OUT &value );
		REQUIRE( hr == intercom::SC_OK );
		REQUIRE( value == 5 );
	}

	SECTION( "C++ implementation can be used as a parameter." )
	{
		pItf1->SetValue( 10 );
		CppImplementation cppImpl;

		unsigned int value = 0;
		hr = pItf1->DivideBy( &cppImpl, OUT &value );
		REQUIRE( hr == intercom::SC_OK );
		REQUIRE( value == 2 );
	}

	pItf1->Release();
	pItf2->Release();

	UninitializeRuntime();
=======
    // Initialize COM.
    InitializeRuntime();

    // Get the first SharedImplementation object.
    ISharedInterface* pItf1 = nullptr;
    HRESULT hr = CreateInstance(
        CLSID_SharedImplementation,
        IID_ISharedInterface,
        &pItf1 );
    REQUIRE( hr == S_OK );

    // Get the second SharedImplementation object.
    ISharedInterface* pItf2 = nullptr;
    hr = CreateInstance(
        CLSID_SharedImplementation,
        IID_ISharedInterface,
        &pItf2 );
    REQUIRE( hr == S_OK );

    REQUIRE( pItf1 != nullptr );
    REQUIRE( pItf2 != nullptr );

    SECTION( "Rust CoClass can be used as a parameter." )
    {
        pItf1->SetValue( 10 );
        pItf2->SetValue( 2 );

        unsigned int value = 0;
        hr = pItf1->DivideBy( pItf2, OUT &value );
        REQUIRE( hr == S_OK );
        REQUIRE( value == 5 );
    }

    SECTION( "C++ implementation can be used as a parameter." )
    {
        pItf1->SetValue( 10 );
        CppImplementation cppImpl;

        unsigned int value = 0;
        hr = pItf1->DivideBy( &cppImpl, OUT &value );
        REQUIRE( hr == S_OK );
        REQUIRE( value == 2 );
    }

    pItf1->Release();
    pItf2->Release();

    UninitializeRuntime();
>>>>>>> 40960493
}
<|MERGE_RESOLUTION|>--- conflicted
+++ resolved
@@ -9,92 +9,30 @@
 
 class CppImplementation : public ISharedInterface
 {
-<<<<<<< HEAD
-	virtual unsigned int INTERCOM_CC GetValue() { return 5; }
-
-	// These two are not used.
-	virtual void INTERCOM_CC SetValue( unsigned int v ) { }
-	virtual intercom::HRESULT INTERCOM_CC DivideBy( ISharedInterface* divisor, OUT unsigned int* result )
-	{ return intercom::EC_NOTIMPL; }
-
-	virtual intercom::HRESULT INTERCOM_CC QueryInterface( const intercom::IID& riid, void** out ) { return intercom::EC_NOTIMPL; }
-	virtual intercom::REF_COUNT_32 INTERCOM_CC AddRef() { return 1; }
-	virtual intercom::REF_COUNT_32 INTERCOM_CC Release() { return 1; }
-=======
-    unsigned int INTERCOM_CC GetValue() { return 5; }
+    virtual unsigned int INTERCOM_CC GetValue() { return 5; }
 
     // These two are not used.
-    void INTERCOM_CC SetValue( unsigned int v ) { }
-    intercom::HRESULT INTERCOM_CC DivideBy( ISharedInterface* divisor, OUT unsigned int* result ) { return E_NOTIMPL; }
+    virtual void INTERCOM_CC SetValue( unsigned int v ) { }
+    virtual intercom::HRESULT INTERCOM_CC DivideBy( ISharedInterface* divisor, OUT unsigned int* result )
+    { return intercom::EC_NOTIMPL; }
 
-    HRESULT INTERCOM_CC QueryInterface( const IID& riid, void** out ) { return E_NOTIMPL; }
-    ULONG INTERCOM_CC AddRef() { return 1; }
-    ULONG INTERCOM_CC Release() { return 1; }
->>>>>>> 40960493
+    virtual intercom::HRESULT INTERCOM_CC QueryInterface( const intercom::IID& riid, void** out ) { return intercom::EC_NOTIMPL; }
+    virtual intercom::REF_COUNT_32 INTERCOM_CC AddRef() { return 1; }
+    virtual intercom::REF_COUNT_32 INTERCOM_CC Release() { return 1; }
 };
 
 TEST_CASE( "Methods accept COM interfaces as parameters." )
 {
-<<<<<<< HEAD
-	// Initialize COM.
-	InitializeRuntime();
-
-	// Get the first SharedImplementation object.
-	ISharedInterface* pItf1 = nullptr;
-	intercom::HRESULT hr = CreateInstance(
-		CLSID_SharedImplementation,
-		IID_ISharedInterface,
-		&pItf1 );
-	REQUIRE( hr == intercom::SC_OK );
-
-	// Get the second SharedImplementation object.
-	ISharedInterface* pItf2 = nullptr;
-	hr = CreateInstance(
-		CLSID_SharedImplementation,
-		IID_ISharedInterface,
-		&pItf2 );
-	REQUIRE( hr == intercom::SC_OK );
-
-	REQUIRE( pItf1 != nullptr );
-	REQUIRE( pItf2 != nullptr );
-
-	SECTION( "Rust CoClass can be used as a parameter." )
-	{
-		pItf1->SetValue( 10 );
-		pItf2->SetValue( 2 );
-
-		unsigned int value = 0;
-		hr = pItf1->DivideBy( pItf2, OUT &value );
-		REQUIRE( hr == intercom::SC_OK );
-		REQUIRE( value == 5 );
-	}
-
-	SECTION( "C++ implementation can be used as a parameter." )
-	{
-		pItf1->SetValue( 10 );
-		CppImplementation cppImpl;
-
-		unsigned int value = 0;
-		hr = pItf1->DivideBy( &cppImpl, OUT &value );
-		REQUIRE( hr == intercom::SC_OK );
-		REQUIRE( value == 2 );
-	}
-
-	pItf1->Release();
-	pItf2->Release();
-
-	UninitializeRuntime();
-=======
     // Initialize COM.
     InitializeRuntime();
 
     // Get the first SharedImplementation object.
     ISharedInterface* pItf1 = nullptr;
-    HRESULT hr = CreateInstance(
+    intercom::HRESULT hr = CreateInstance(
         CLSID_SharedImplementation,
         IID_ISharedInterface,
         &pItf1 );
-    REQUIRE( hr == S_OK );
+    REQUIRE( hr == intercom::SC_OK );
 
     // Get the second SharedImplementation object.
     ISharedInterface* pItf2 = nullptr;
@@ -102,7 +40,7 @@
         CLSID_SharedImplementation,
         IID_ISharedInterface,
         &pItf2 );
-    REQUIRE( hr == S_OK );
+    REQUIRE( hr == intercom::SC_OK );
 
     REQUIRE( pItf1 != nullptr );
     REQUIRE( pItf2 != nullptr );
@@ -114,7 +52,7 @@
 
         unsigned int value = 0;
         hr = pItf1->DivideBy( pItf2, OUT &value );
-        REQUIRE( hr == S_OK );
+        REQUIRE( hr == intercom::SC_OK );
         REQUIRE( value == 5 );
     }
 
@@ -125,7 +63,7 @@
 
         unsigned int value = 0;
         hr = pItf1->DivideBy( &cppImpl, OUT &value );
-        REQUIRE( hr == S_OK );
+        REQUIRE( hr == intercom::SC_OK );
         REQUIRE( value == 2 );
     }
 
@@ -133,5 +71,4 @@
     pItf2->Release();
 
     UninitializeRuntime();
->>>>>>> 40960493
 }
