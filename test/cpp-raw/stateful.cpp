
#include "../cpp-utility/os.h"
#include "../cpp-utility/catch.hpp"

#include "testlib.h"

TEST_CASE( "Objects maintain their state" )
{
<<<<<<< HEAD
	// Initialize COM.
	InitializeRuntime();

	// Get the IResultOperations interface.
	IStatefulOperations* pOps = nullptr;
	intercom::HRESULT hr = CreateInstance(
			CLSID_StatefulOperations,
			IID_IStatefulOperations,
			&pOps );

	REQUIRE( hr == intercom::SC_OK );
	REQUIRE( pOps != nullptr );

	SECTION( "State is stored" )
	{
		pOps->PutValue( 10 );
		REQUIRE( pOps->GetValue() == 10 );
		pOps->PutValue( -100 );
		REQUIRE( pOps->GetValue() == -100 );
		pOps->PutValue( 55555 );
		REQUIRE( pOps->GetValue() == 55555 );
	}

	REQUIRE( pOps->Release() == 0 );

	UninitializeRuntime();
=======
    // Initialize COM.
    InitializeRuntime();

    // Get the IResultOperations interface.
    IStatefulOperations* pOps = nullptr;
    HRESULT hr = CreateInstance(
            CLSID_StatefulOperations,
            IID_IStatefulOperations,
            &pOps );

    REQUIRE( hr == S_OK );
    REQUIRE( pOps != nullptr );

    SECTION( "State is stored" )
    {
        pOps->PutValue( 10 );
        REQUIRE( pOps->GetValue() == 10 );
        pOps->PutValue( -100 );
        REQUIRE( pOps->GetValue() == -100 );
        pOps->PutValue( 55555 );
        REQUIRE( pOps->GetValue() == 55555 );
    }

    REQUIRE( pOps->Release() == 0 );

    UninitializeRuntime();
>>>>>>> 40960493
}<|MERGE_RESOLUTION|>--- conflicted
+++ resolved
@@ -6,45 +6,17 @@
 
 TEST_CASE( "Objects maintain their state" )
 {
-<<<<<<< HEAD
-	// Initialize COM.
-	InitializeRuntime();
-
-	// Get the IResultOperations interface.
-	IStatefulOperations* pOps = nullptr;
-	intercom::HRESULT hr = CreateInstance(
-			CLSID_StatefulOperations,
-			IID_IStatefulOperations,
-			&pOps );
-
-	REQUIRE( hr == intercom::SC_OK );
-	REQUIRE( pOps != nullptr );
-
-	SECTION( "State is stored" )
-	{
-		pOps->PutValue( 10 );
-		REQUIRE( pOps->GetValue() == 10 );
-		pOps->PutValue( -100 );
-		REQUIRE( pOps->GetValue() == -100 );
-		pOps->PutValue( 55555 );
-		REQUIRE( pOps->GetValue() == 55555 );
-	}
-
-	REQUIRE( pOps->Release() == 0 );
-
-	UninitializeRuntime();
-=======
     // Initialize COM.
     InitializeRuntime();
 
     // Get the IResultOperations interface.
     IStatefulOperations* pOps = nullptr;
-    HRESULT hr = CreateInstance(
+    intercom::HRESULT hr = CreateInstance(
             CLSID_StatefulOperations,
             IID_IStatefulOperations,
             &pOps );
 
-    REQUIRE( hr == S_OK );
+    REQUIRE( hr == intercom::SC_OK );
     REQUIRE( pOps != nullptr );
 
     SECTION( "State is stored" )
@@ -60,5 +32,4 @@
     REQUIRE( pOps->Release() == 0 );
 
     UninitializeRuntime();
->>>>>>> 40960493
 }