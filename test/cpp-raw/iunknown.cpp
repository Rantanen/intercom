
#include "../cpp-utility/os.h"
#include "../cpp-utility/catch.hpp"

#include "testlib.h"

TEST_CASE( "Basic IUnknown implementation works" )
{
<<<<<<< HEAD
	// Initialize COM.
	InitializeRuntime();

	SECTION( "create instance succeeds" )
	{

		IRefCountOperations* pRefCount = nullptr;
		intercom::HRESULT hr = CreateInstance( CLSID_RefCountOperations, IID_IRefCountOperations, &pRefCount );

		REQUIRE( hr == intercom::SC_OK );
		REQUIRE( pRefCount != nullptr );

		SECTION( "create instance produces one reference." )
		{

			REQUIRE( pRefCount->GetRefCount() == 1 );
		}
		SECTION( "AddRef increments reference count" )
		{

			REQUIRE( pRefCount->AddRef() == 2 );
			REQUIRE( pRefCount->GetRefCount() == 2 );
			REQUIRE( pRefCount->AddRef() == 3 );
			REQUIRE( pRefCount->GetRefCount() == 3 );
			REQUIRE( pRefCount->AddRef() == 4 );
			REQUIRE( pRefCount->GetRefCount() == 4 );

			SECTION( "Release decrements reference count" )
			{
				REQUIRE( pRefCount->Release() == 3 );
				REQUIRE( pRefCount->GetRefCount() == 3 );
				REQUIRE( pRefCount->Release() == 2 );
				REQUIRE( pRefCount->GetRefCount() == 2 );
				REQUIRE( pRefCount->Release() == 1 );
				REQUIRE( pRefCount->GetRefCount() == 1 );
			}
		}
		SECTION( "QueryInterface produces a new interface" )
		{

			IUnknown* pUnknownCopy = nullptr;
			hr = pRefCount->QueryInterface(
					IID_IUnknown,
					reinterpret_cast< void** >( &pUnknownCopy ) );

			REQUIRE( hr == intercom::SC_OK );
			REQUIRE( pUnknownCopy != nullptr );

			SECTION( "reference count was incremented" )
			{
				REQUIRE( pUnknownCopy->Release() == 1 );
				REQUIRE( pRefCount->GetRefCount() == 1 );
			}
			SECTION( "reference count is shared between interfaces" )
			{
				REQUIRE( pUnknownCopy->AddRef() == 3 );
				REQUIRE( pRefCount->GetRefCount() == 3 );

				REQUIRE( pRefCount->AddRef() == 4 );

				REQUIRE( pUnknownCopy->AddRef() == 5 );
				REQUIRE( pRefCount->GetRefCount() == 5 );

				REQUIRE( pRefCount->AddRef() == 6 );

				REQUIRE( pUnknownCopy->Release() == 5 );
				REQUIRE( pRefCount->GetRefCount() == 5 );

				REQUIRE( pRefCount->Release() == 4 );

				REQUIRE( pUnknownCopy->Release() == 3 );
				REQUIRE( pRefCount->GetRefCount() == 3 );

				REQUIRE( pRefCount->Release() == 2 );

				REQUIRE( pUnknownCopy->Release() == 1 );
				REQUIRE( pRefCount->GetRefCount() == 1 );
			}
		}

		SECTION( "COM interface returned from function has proper ref count" )
		{
			IRefCountOperations* pAnotherRefCount = nullptr;
			REQUIRE( pRefCount->GetNew( OUT &pAnotherRefCount ) == intercom::SC_OK );

			REQUIRE( pAnotherRefCount->GetRefCount() == 1 );
			REQUIRE( pRefCount->GetRefCount() == 1 );

			SECTION( "Returned objects have their own ref count" )
			{
				pAnotherRefCount->AddRef();
				REQUIRE( pAnotherRefCount->GetRefCount() == 2 );
				REQUIRE( pRefCount->GetRefCount() == 1 );
				REQUIRE( pAnotherRefCount->Release() == 1 );
			}

			REQUIRE( pAnotherRefCount->Release() == 0 );
		}

		REQUIRE( pRefCount->Release() == 0 );
	}

	// Uninitialize COM.
	UninitializeRuntime();
=======
    // Initialize COM.
    InitializeRuntime();

    SECTION( "create instance succeeds" )
    {

        IRefCountOperations* pRefCount = nullptr;
        HRESULT hr = CreateInstance( CLSID_RefCountOperations, IID_IRefCountOperations, &pRefCount );

        REQUIRE( hr == S_OK );
        REQUIRE( pRefCount != nullptr );

        SECTION( "create instance produces one reference." )
        {

            REQUIRE( pRefCount->GetRefCount() == 1 );
        }
        SECTION( "AddRef increments reference count" )
        {

            REQUIRE( pRefCount->AddRef() == 2 );
            REQUIRE( pRefCount->GetRefCount() == 2 );
            REQUIRE( pRefCount->AddRef() == 3 );
            REQUIRE( pRefCount->GetRefCount() == 3 );
            REQUIRE( pRefCount->AddRef() == 4 );
            REQUIRE( pRefCount->GetRefCount() == 4 );

            SECTION( "Release decrements reference count" )
            {
                REQUIRE( pRefCount->Release() == 3 );
                REQUIRE( pRefCount->GetRefCount() == 3 );
                REQUIRE( pRefCount->Release() == 2 );
                REQUIRE( pRefCount->GetRefCount() == 2 );
                REQUIRE( pRefCount->Release() == 1 );
                REQUIRE( pRefCount->GetRefCount() == 1 );
            }
        }
        SECTION( "QueryInterface produces a new interface" )
        {

            IUnknown* pUnknownCopy = nullptr;
            hr = pRefCount->QueryInterface(
                    IID_IUnknown,
                    reinterpret_cast< void** >( &pUnknownCopy ) );

            REQUIRE( hr == S_OK );
            REQUIRE( pUnknownCopy != nullptr );

            SECTION( "reference count was incremented" )
            {
                REQUIRE( pUnknownCopy->Release() == 1 );
                REQUIRE( pRefCount->GetRefCount() == 1 );
            }
            SECTION( "reference count is shared between interfaces" )
            {
                REQUIRE( pUnknownCopy->AddRef() == 3 );
                REQUIRE( pRefCount->GetRefCount() == 3 );

                REQUIRE( pRefCount->AddRef() == 4 );

                REQUIRE( pUnknownCopy->AddRef() == 5 );
                REQUIRE( pRefCount->GetRefCount() == 5 );

                REQUIRE( pRefCount->AddRef() == 6 );

                REQUIRE( pUnknownCopy->Release() == 5 );
                REQUIRE( pRefCount->GetRefCount() == 5 );

                REQUIRE( pRefCount->Release() == 4 );

                REQUIRE( pUnknownCopy->Release() == 3 );
                REQUIRE( pRefCount->GetRefCount() == 3 );

                REQUIRE( pRefCount->Release() == 2 );

                REQUIRE( pUnknownCopy->Release() == 1 );
                REQUIRE( pRefCount->GetRefCount() == 1 );
            }
        }

        SECTION( "COM interface returned from function has proper ref count" )
        {
            IRefCountOperations* pAnotherRefCount = nullptr;
            REQUIRE( pRefCount->GetNew( OUT &pAnotherRefCount ) == S_OK );

            REQUIRE( pAnotherRefCount->GetRefCount() == 1 );
            REQUIRE( pRefCount->GetRefCount() == 1 );

            SECTION( "Returned objects have their own ref count" )
            {
                pAnotherRefCount->AddRef();
                REQUIRE( pAnotherRefCount->GetRefCount() == 2 );
                REQUIRE( pRefCount->GetRefCount() == 1 );
                REQUIRE( pAnotherRefCount->Release() == 1 );
            }

            REQUIRE( pAnotherRefCount->Release() == 0 );
        }

        REQUIRE( pRefCount->Release() == 0 );
    }

    // Uninitialize COM.
    UninitializeRuntime();
>>>>>>> 40960493
}<|MERGE_RESOLUTION|>--- conflicted
+++ resolved
@@ -6,112 +6,6 @@
 
 TEST_CASE( "Basic IUnknown implementation works" )
 {
-<<<<<<< HEAD
-	// Initialize COM.
-	InitializeRuntime();
-
-	SECTION( "create instance succeeds" )
-	{
-
-		IRefCountOperations* pRefCount = nullptr;
-		intercom::HRESULT hr = CreateInstance( CLSID_RefCountOperations, IID_IRefCountOperations, &pRefCount );
-
-		REQUIRE( hr == intercom::SC_OK );
-		REQUIRE( pRefCount != nullptr );
-
-		SECTION( "create instance produces one reference." )
-		{
-
-			REQUIRE( pRefCount->GetRefCount() == 1 );
-		}
-		SECTION( "AddRef increments reference count" )
-		{
-
-			REQUIRE( pRefCount->AddRef() == 2 );
-			REQUIRE( pRefCount->GetRefCount() == 2 );
-			REQUIRE( pRefCount->AddRef() == 3 );
-			REQUIRE( pRefCount->GetRefCount() == 3 );
-			REQUIRE( pRefCount->AddRef() == 4 );
-			REQUIRE( pRefCount->GetRefCount() == 4 );
-
-			SECTION( "Release decrements reference count" )
-			{
-				REQUIRE( pRefCount->Release() == 3 );
-				REQUIRE( pRefCount->GetRefCount() == 3 );
-				REQUIRE( pRefCount->Release() == 2 );
-				REQUIRE( pRefCount->GetRefCount() == 2 );
-				REQUIRE( pRefCount->Release() == 1 );
-				REQUIRE( pRefCount->GetRefCount() == 1 );
-			}
-		}
-		SECTION( "QueryInterface produces a new interface" )
-		{
-
-			IUnknown* pUnknownCopy = nullptr;
-			hr = pRefCount->QueryInterface(
-					IID_IUnknown,
-					reinterpret_cast< void** >( &pUnknownCopy ) );
-
-			REQUIRE( hr == intercom::SC_OK );
-			REQUIRE( pUnknownCopy != nullptr );
-
-			SECTION( "reference count was incremented" )
-			{
-				REQUIRE( pUnknownCopy->Release() == 1 );
-				REQUIRE( pRefCount->GetRefCount() == 1 );
-			}
-			SECTION( "reference count is shared between interfaces" )
-			{
-				REQUIRE( pUnknownCopy->AddRef() == 3 );
-				REQUIRE( pRefCount->GetRefCount() == 3 );
-
-				REQUIRE( pRefCount->AddRef() == 4 );
-
-				REQUIRE( pUnknownCopy->AddRef() == 5 );
-				REQUIRE( pRefCount->GetRefCount() == 5 );
-
-				REQUIRE( pRefCount->AddRef() == 6 );
-
-				REQUIRE( pUnknownCopy->Release() == 5 );
-				REQUIRE( pRefCount->GetRefCount() == 5 );
-
-				REQUIRE( pRefCount->Release() == 4 );
-
-				REQUIRE( pUnknownCopy->Release() == 3 );
-				REQUIRE( pRefCount->GetRefCount() == 3 );
-
-				REQUIRE( pRefCount->Release() == 2 );
-
-				REQUIRE( pUnknownCopy->Release() == 1 );
-				REQUIRE( pRefCount->GetRefCount() == 1 );
-			}
-		}
-
-		SECTION( "COM interface returned from function has proper ref count" )
-		{
-			IRefCountOperations* pAnotherRefCount = nullptr;
-			REQUIRE( pRefCount->GetNew( OUT &pAnotherRefCount ) == intercom::SC_OK );
-
-			REQUIRE( pAnotherRefCount->GetRefCount() == 1 );
-			REQUIRE( pRefCount->GetRefCount() == 1 );
-
-			SECTION( "Returned objects have their own ref count" )
-			{
-				pAnotherRefCount->AddRef();
-				REQUIRE( pAnotherRefCount->GetRefCount() == 2 );
-				REQUIRE( pRefCount->GetRefCount() == 1 );
-				REQUIRE( pAnotherRefCount->Release() == 1 );
-			}
-
-			REQUIRE( pAnotherRefCount->Release() == 0 );
-		}
-
-		REQUIRE( pRefCount->Release() == 0 );
-	}
-
-	// Uninitialize COM.
-	UninitializeRuntime();
-=======
     // Initialize COM.
     InitializeRuntime();
 
@@ -119,9 +13,9 @@
     {
 
         IRefCountOperations* pRefCount = nullptr;
-        HRESULT hr = CreateInstance( CLSID_RefCountOperations, IID_IRefCountOperations, &pRefCount );
+        intercom::HRESULT hr = CreateInstance( CLSID_RefCountOperations, IID_IRefCountOperations, &pRefCount );
 
-        REQUIRE( hr == S_OK );
+        REQUIRE( hr == intercom::SC_OK );
         REQUIRE( pRefCount != nullptr );
 
         SECTION( "create instance produces one reference." )
@@ -157,7 +51,7 @@
                     IID_IUnknown,
                     reinterpret_cast< void** >( &pUnknownCopy ) );
 
-            REQUIRE( hr == S_OK );
+            REQUIRE( hr == intercom::SC_OK );
             REQUIRE( pUnknownCopy != nullptr );
 
             SECTION( "reference count was incremented" )
@@ -195,7 +89,7 @@
         SECTION( "COM interface returned from function has proper ref count" )
         {
             IRefCountOperations* pAnotherRefCount = nullptr;
-            REQUIRE( pRefCount->GetNew( OUT &pAnotherRefCount ) == S_OK );
+            REQUIRE( pRefCount->GetNew( OUT &pAnotherRefCount ) == intercom::SC_OK );
 
             REQUIRE( pAnotherRefCount->GetRefCount() == 1 );
             REQUIRE( pRefCount->GetRefCount() == 1 );
@@ -216,5 +110,4 @@
 
     // Uninitialize COM.
     UninitializeRuntime();
->>>>>>> 40960493
 }