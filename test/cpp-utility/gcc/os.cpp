
#include <unordered_map>
#include <mutex>

#include "../os.h"
#include "test_lib.h"
#include "../../../intercom-cpp/src/cominterop.h"
#include "../../../intercom-cpp/src/activator.h"

using intercom::Activator;


void InitializeRuntime()
{
}

void UninitializeRuntime()
{
}

intercom::HRESULT CreateInstance( intercom::REFCLSID clsid, intercom::REFIID iid, void** pout )
{
    Activator activate( test_lib::Descriptor::NAME, clsid );
    activate.create( iid, pout );

<<<<<<< HEAD
	return intercom::SC_OK;
=======
    return S_OK;
>>>>>>> 40960493
}<|MERGE_RESOLUTION|>--- conflicted
+++ resolved
@@ -23,9 +23,5 @@
     Activator activate( test_lib::Descriptor::NAME, clsid );
     activate.create( iid, pout );
 
-<<<<<<< HEAD
-	return intercom::SC_OK;
-=======
-    return S_OK;
->>>>>>> 40960493
+    return intercom::SC_OK;
 }