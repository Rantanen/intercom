
use std::error::Error;
use std::convert::TryFrom;

use super::*;
use type_system::{TypeSystem, AutomationTypeSystem};

/// Error structure containing the available information on a COM error.
#[derive(Debug)]
pub struct ComError {

    /// `HRESULT` that triggered the error.
    pub hresult : raw::HRESULT,

    /// Possible detailed error info.
    pub error_info : Option<ErrorInfo>,
}

impl ComError {

    /// Constructs a new `ComError` from a `HRESULT` code.
    pub fn new_hr( hresult : raw::HRESULT ) -> ComError
    {
        ComError { hresult, error_info: None }
    }

    /// Construts a new `ComError` with a given message.
    pub fn new_message(
        hresult: raw::HRESULT,
        description: String
    ) -> ComError
    {
        ComError {
            hresult,
            error_info: Some( ErrorInfo::new( description ) )
        }
    }

    pub fn with_message<S: Into<String>>( mut self, msg : S ) -> Self {
        self.error_info = Some( ErrorInfo::new( msg.into() ) );
        self
    }

    /// Gets the description if it's available.
    pub fn description( &self ) -> Option< &str >
    {
        self.error_info.as_ref().map( |e| e.description.as_str() )
    }

    pub const E_NOTIMPL : ComError = ComError {
            hresult : raw::E_NOTIMPL, error_info : None };
    pub const E_NOINTERFACE : ComError = ComError {
            hresult : raw::E_NOINTERFACE, error_info : None };
    pub const E_POINTER : ComError = ComError {
            hresult : raw::E_POINTER, error_info : None };
    pub const E_ABORT : ComError = ComError {
            hresult : raw::E_ABORT, error_info : None };
    pub const E_FAIL : ComError = ComError {
            hresult : raw::E_FAIL, error_info : None };
    pub const E_INVALIDARG : ComError = ComError {
            hresult : raw::E_INVALIDARG, error_info : None };
    pub const E_ACCESSDENIED : ComError = ComError {
            hresult : raw::E_ACCESSDENIED, error_info : None };
    pub const STG_E_FILENOTFOUND : ComError = ComError {
            hresult : raw::STG_E_FILENOTFOUND, error_info : None };
    pub const RPC_E_DISCONNECTED : ComError = ComError {
            hresult : raw::RPC_E_DISCONNECTED, error_info : None };
    pub const RPC_E_CALL_REJECTED : ComError = ComError {
            hresult : raw::RPC_E_CALL_REJECTED, error_info : None };
    pub const RPC_E_CALL_CANCELED : ComError = ComError {
            hresult : raw::RPC_E_CALL_CANCELED, error_info : None };
    pub const RPC_E_TIMEOUT : ComError = ComError {
            hresult : raw::RPC_E_TIMEOUT, error_info : None };
}

impl From<ComError> for std::io::Error {

    fn from( com_error : ComError ) -> std::io::Error {

        let error_kind = match com_error.hresult {

            raw::STG_E_FILENOTFOUND => std::io::ErrorKind::NotFound,
            raw::E_ACCESSDENIED => std::io::ErrorKind::PermissionDenied,
            raw::RPC_E_CALL_REJECTED => std::io::ErrorKind::ConnectionRefused,
            raw::RPC_E_DISCONNECTED => std::io::ErrorKind::ConnectionReset,
            raw::RPC_E_CALL_CANCELED => std::io::ErrorKind::ConnectionAborted,
            raw::RPC_E_TIMEOUT => std::io::ErrorKind::TimedOut,
            raw::E_INVALIDARG => std::io::ErrorKind::InvalidInput,
            _ => std::io::ErrorKind::Other,
        };

        std::io::Error::new(
                error_kind,
                com_error.description().unwrap_or( "Unknown error" ) )
    }
}

impl From<std::io::Error> for ComError {

    fn from( io_error : std::io::Error ) -> ComError {

        match io_error.kind() {

            std::io::ErrorKind::NotFound => ComError::STG_E_FILENOTFOUND,
            std::io::ErrorKind::PermissionDenied => ComError::E_ACCESSDENIED,
            std::io::ErrorKind::ConnectionRefused => ComError::RPC_E_CALL_REJECTED,
            std::io::ErrorKind::ConnectionReset => ComError::RPC_E_DISCONNECTED,
            std::io::ErrorKind::ConnectionAborted => ComError::RPC_E_CALL_CANCELED,
            std::io::ErrorKind::TimedOut => ComError::RPC_E_TIMEOUT,
            std::io::ErrorKind::InvalidInput => ComError::E_INVALIDARG,
            _ => ComError::E_FAIL,
        }.with_message( io_error.description().to_owned() )
    }
}

impl From<raw::HRESULT> for ComResult<()> {
    fn from( hresult : raw::HRESULT ) -> ComResult<()> {
        match hresult {
            // TODO: We should have a proper 'succeeded' method on HRESULT.
            raw::S_OK | raw::S_FALSE => Ok(()),
            e => Err( e.into() )
        }
    }
}

impl From<raw::HRESULT> for ComError {
    fn from( hresult : raw::HRESULT ) -> ComError {
        ComError::new_hr( hresult )
    }
}

impl From<ComError> for raw::HRESULT {
    fn from( error : ComError ) -> raw::HRESULT {
        error.hresult
    }
}

impl<'a> From<&'a str> for crate::ComError
{
    fn from( s : &'a str ) -> Self {
        s.to_string().into()
    }
}

impl From<String> for crate::ComError
{
    fn from( s : String ) -> Self {
        Self::new_message( raw::E_FAIL, s )
    }
}


#[cfg(windows)]
#[allow(non_snake_case)]
mod error_store {

    use super::*;

    #[link(name = "oleaut32")]
    extern "system" {
        pub(super) fn SetErrorInfo(
            dw_reserved: u32,
            errorinfo: ::raw::InterfacePtr<AutomationTypeSystem, IErrorInfo>,
        ) -> raw::HRESULT;

        #[allow(private_in_public)]
        pub(super) fn GetErrorInfo(
            dw_reserved: u32,
            errorinfo: *mut ::raw::InterfacePtr<AutomationTypeSystem, IErrorInfo>,
        ) -> raw::HRESULT;
    }
}

#[cfg(not(windows))]
#[allow(non_snake_case)]
mod error_store {

    use super::*;
    use std::cell::Cell;

    thread_local! {
        static ERROR_STORE: Cell< Option< ComItf<dyn IErrorInfo> > > = Cell::new( None );
    }

    fn reset_error_store( value : Option< ComItf< dyn IErrorInfo > > ) {

        ERROR_STORE.with( |store| {

            if let Some( itf ) = store.get() {
                ComItf::as_unknown( &itf ).release();
            }

            store.set( value );

            if let Some( itf ) = value {
                ComItf::as_unknown( &itf ).add_ref();
            }
        } );
    }

    pub(super) unsafe fn SetErrorInfo(
        _dw_reserved: u32,
<<<<<<< HEAD
        errorinfo: ::raw::InterfacePtr<AutomationTypeSystem, IErrorInfo>,
=======
        errorinfo: crate::raw::InterfacePtr<dyn IErrorInfo>,
>>>>>>> ec6f40d2
    ) -> raw::HRESULT {

        reset_error_store(ComItf::maybe_wrap( errorinfo ) );

        raw::S_OK
    }

    pub(super) unsafe fn GetErrorInfo(
        _dw_reserved: u32,
<<<<<<< HEAD
        errorinfo: *mut ::raw::InterfacePtr<AutomationTypeSystem, IErrorInfo>,
=======
        errorinfo: *mut crate::raw::InterfacePtr<dyn IErrorInfo>,
>>>>>>> ec6f40d2
    ) -> raw::HRESULT {

        ERROR_STORE.with( |store| {

            if let Some( itf ) = store.get() {
                *errorinfo = ComItf::ptr( &itf );
                reset_error_store( None );
                raw::S_OK
            } else {
                *errorinfo = crate::raw::InterfacePtr::null();
                raw::S_FALSE
            }
        } )
    }
}

/// Error info COM object data.
#[com_class( clsid = None, IErrorInfo )]
#[derive(Debug, Clone)]
pub struct ErrorInfo {
    guid : GUID,
    source : String,
    description : String,
    help_file: String,
    help_context: u32,
}

impl ErrorInfo {
    pub fn new( description : String ) -> ErrorInfo {
        ErrorInfo {
            description,
            guid: GUID::zero_guid(),
            source: String::new(),
            help_file: String::new(),
            help_context: 0,
        }
    }

    pub fn guid( &self ) -> &GUID { &self.guid }
    pub fn source( &self ) -> &str { &self.source }
    pub fn description( &self ) -> &str { &self.description }
    pub fn help_file( &self ) -> &str { &self.help_file }
    pub fn help_context( &self ) -> u32 { self.help_context }
}

impl<'a> TryFrom<&'a dyn IErrorInfo> for ErrorInfo {

    type Error = raw::HRESULT;

    fn try_from( source : &'a dyn IErrorInfo ) -> Result<Self, Self::Error> {

        Ok( ErrorInfo {
            guid: source.get_guid()?,
            source: source.get_source()?.to_owned(),
            description: source.get_description()?.to_owned(),
            help_file: source.get_help_file()?.to_owned(),
            help_context: source.get_help_context()?,
        } )
    }
}

#[com_interface( com_iid = "1CF2B120-547D-101B-8E65-08002B2BD119" )]
pub trait IErrorInfo
{
    fn get_guid( &self ) -> ComResult< GUID >;
    fn get_source( &self ) -> ComResult< String >;
    fn get_description( &self ) -> ComResult< String >;
    fn get_help_file( &self ) -> ComResult< String >;
    fn get_help_context( &self ) -> ComResult< u32 >;
}

#[com_impl]
impl IErrorInfo for ErrorInfo
{
    fn get_guid( &self ) -> ComResult< GUID > { Ok( self.guid.clone() ) }
    fn get_source( &self ) -> ComResult< String > { Ok( self.source.clone() ) }
    fn get_description( &self ) -> ComResult< String > { Ok( self.description.clone() ) }
    fn get_help_file( &self ) -> ComResult< String > { Ok( self.help_file.clone() ) }
    fn get_help_context( &self ) -> ComResult< u32 > { Ok( self.help_context ) }
}

/// Extracts the HRESULT from the error result and stores the extended error
/// information in thread memory so it can be fetched by the COM client.
pub fn store_error< E >( error : E ) -> ComError
    where E : Into< ComError >
{
    // Convet the error.
    let com_error = error.into();

    match com_error.error_info {

        Some( ref error_info ) => {

            // ComError contains ErrorInfo. We need to set this in the OS error
            // store.

            // Construct the COM class used for IErrorInfo. The class contains the
            // description in memory.
            let mut info = ComStruct::< ErrorInfo >::new( error_info.clone() );

            // Get the IErrorInfo interface and set it in thread memory.
            let mut error_ptr : RawComPtr = std::ptr::null_mut();
            unsafe {

                // We are intentionally ignoring the HRESULT codes here. We don't
                // want to override the original error HRESULT with these codes.
                ComBox::query_interface(
                        info.as_mut(),
                        &IID_IErrorInfo,
                        &mut error_ptr );
                error_store::SetErrorInfo( 0, crate::raw::InterfacePtr::new( error_ptr ) );
            }
        },
        None => {
            // No error info in the ComError.
            unsafe { error_store::SetErrorInfo( 0, crate::raw::InterfacePtr::null() ); }
        }
    }

    // Return the HRESULT of the original error.
    com_error
}

pub fn load_error(
    iunk : &ComItf<dyn IUnknown>,
    iid : &GUID,
    err : raw::HRESULT,
) -> ComError
{
    // Do not try to load error if this is IUnknown or ISupportErrorInfo.
    // Both of these are used during error handling and may fail.
    if *iid == IID_IUnknown || *iid == IID_ISupportErrorInfo {
        return ComError { hresult : err, error_info: None }
    }

    // Try to get the ISupportErrorInfo and query that for the IID.
<<<<<<< HEAD
    let supports_errorinfo = match ComItf::query_interface::<ISupportErrorInfo>( iunk ) {
=======
    let supports_errorinfo = match ComRc::<dyn ISupportErrorInfo>::try_from( iunk ) {
>>>>>>> ec6f40d2
        Ok( rc ) => match rc.interface_supports_error_info( iid ) {
            intercom::raw::S_OK => true,
            _ => false,
        },
        _ => false,
    };

    ComError {
        hresult : err,
        error_info : match supports_errorinfo {
            true => get_last_error(),
            false => None
        }
    }
}

/// Gets the last COM error that occurred on the current thread.
pub fn get_last_error() -> Option<ErrorInfo>
{
    // Get the last error COM interface.
<<<<<<< HEAD
    let mut error_ptr : ::raw::InterfacePtr<AutomationTypeSystem, IErrorInfo>
            = ::raw::InterfacePtr::null();
=======
    let mut error_ptr : crate::raw::InterfacePtr<dyn IErrorInfo>
            = crate::raw::InterfacePtr::null();
>>>>>>> ec6f40d2
    match unsafe { error_store::GetErrorInfo( 0, &mut error_ptr ) } {

        raw::S_OK => {

            // GetErrorInfo returns an automation interface pointer.
            // Passing that to wrap with TypeSystem::Automation is safe.
            let ierrorinfo = unsafe {
<<<<<<< HEAD
                ComRc::< IErrorInfo >::wrap( error_ptr )
=======
                ComRc::< dyn IErrorInfo >::wrap(
                    error_ptr,
                    TypeSystem::Automation )
>>>>>>> ec6f40d2
            };

            match ierrorinfo {
                Some( ierr ) => ErrorInfo::try_from( &**ierr ).ok(),
                _ => None
            }
        },

        // GetErrorInfo didn't return proper error. Don't provide one
        // in the ComError.
        _ => None
    }
}

/// Defines a way to handle errors based on the method return value type.
///
/// The default implementation will terminate the process on the basis that
/// errors must not silently leak. The specialization for `HRESULT` will return
/// the `HRESULT`.
///
/// The user is free to implement this trait for their own types to handle
/// custom status codes gracefully.
pub trait ErrorValue {

    /// Attempts to convert a COM error into a custom status code. Must not panic.
    fn from_error( _: ComError ) -> Self;

    /// Attempts to convert a COM error into a custom status code. May panic.
    fn from_com_error( _: ComError ) -> Self;
}

impl<T> ErrorValue for T {
    default fn from_error( _ : ComError ) -> Self {
        panic!( "Function does not support error values" )
    }

    default fn from_com_error( _ : ComError ) -> Self {
        panic!( "Function does not support error values" )
    }
}

impl<S, E: ErrorValue> ErrorValue for Result<S, E> {
    fn from_error( e : ComError ) -> Self {
        Err( E::from_error( e ) )
    }

    fn from_com_error( e : ComError ) -> Self {
        Err( E::from_error( e ) )
    }
}

impl ErrorValue for ComError {
    fn from_error( err : ComError ) -> Self { err }
    fn from_com_error( err : ComError ) -> Self { err }
}

impl<T: From<ComError>> ErrorValue for T {
    default fn from_error( err : ComError ) -> Self { err.into() }
    default fn from_com_error( err : ComError ) -> Self { err.into() }
}

impl ErrorValue for raw::HRESULT {
    fn from_error( err : ComError ) -> Self { err.hresult }
    fn from_com_error( err : ComError ) -> Self { err.hresult }
}

#[com_class( IErrorStore )]
#[derive(Default)]
pub struct ErrorStore;

#[com_interface(
        com_iid = "d7f996c5-0b51-4053-82f8-19a7261793a9",
        raw_iid = "7586c49a-abbd-4a06-b588-e3d02b431f01" )]
pub trait IErrorStore
{
    fn get_error_info( &self ) -> ComResult<ComItf<dyn IErrorInfo>>;
    fn set_error_info( &self, info : ComItf<dyn IErrorInfo> ) -> ComResult<()>;
    fn set_error_message( &self, msg : &str ) -> ComResult<()>;
}

#[com_impl]
impl IErrorStore for ErrorStore
{
    fn get_error_info( &self ) -> ComResult<ComItf<dyn IErrorInfo>>
    {
        Ok( ComRc::detach( get_error_info()? ) )
    }

    fn set_error_info( &self, info : ComItf<dyn IErrorInfo> ) -> ComResult<()>
    {
        set_error_info( &info )
    }

    fn set_error_message( &self, msg : &str ) -> ComResult<()>
    {
        let info = ComStruct::< ErrorInfo >::new( ErrorInfo::new( msg.to_string() ) );
        let itf : ComItf< dyn IErrorInfo > = info.into();
        self.set_error_info( itf )
    }
}

fn get_error_info() -> ComResult<ComRc<dyn IErrorInfo>>
{
    // Get the last error COM interface.
<<<<<<< HEAD
    let mut error_ptr : ::raw::InterfacePtr<AutomationTypeSystem, IErrorInfo>
            = ::raw::InterfacePtr::null();
=======
    let mut error_ptr : crate::raw::InterfacePtr<dyn IErrorInfo>
            = crate::raw::InterfacePtr::null();
>>>>>>> ec6f40d2
    match unsafe { error_store::GetErrorInfo( 0, &mut error_ptr ) } {

        raw::S_OK => {

            // GetErrorInfo returns an automation interface pointer.
            // Passing that to wrap with TypeSystem::Automation is safe.
            match unsafe {
<<<<<<< HEAD
                ComRc::< IErrorInfo >::wrap( error_ptr )
=======
                ComRc::< dyn IErrorInfo >::wrap(
                    error_ptr,
                    TypeSystem::Automation )
>>>>>>> ec6f40d2
            } {
                Some( rc ) => Ok( rc ),

                // TODO: This should really return Option<ComRc>.
                None => Ok( unsafe { ComRc::attach( ComItf::null_itf() ) } )
            }
        },

        // TODO: This should really return Option<ComRc>.
        _ => Ok( unsafe { ComRc::attach( ComItf::null_itf() ) } ),
    }
}

fn set_error_info( info : &ComItf<dyn IErrorInfo> ) -> ComResult<()>
{
    unsafe {
        error_store::SetErrorInfo( 0, ComItf::ptr( info ) ).into()
    }
}

pub mod raw {

    /// COM method status code.
    #[derive(PartialEq, Eq, PartialOrd, Ord, Debug, Clone, Copy)]
    #[repr(C)]
    pub struct HRESULT {

        /// The numerical HRESULT code.
        pub hr : i32
    }

    impl HRESULT {

        /// Constructs a new `HRESULT` with the given numerical code.
        pub fn new( hr : i32 ) -> HRESULT {
            #[allow(overflowing_literals)]
            HRESULT { hr : hr as i32 }
        }
    }

    macro_rules! make_hr {
        ( $(#[$attr:meta] )* $hr_name: ident = $hr_value: expr ) => {
            $(#[$attr])*
            #[allow(overflowing_literals)]
            pub const $hr_name : HRESULT = HRESULT { hr: $hr_value as i32 };
        }
    }

    make_hr!(
        /// `HRESULT` indicating the operation completed successfully.
        S_OK = 0 );

    make_hr!(
        /// `HRESULT` indicating the operation completed successfully and returned
        /// `false`.
        S_FALSE = 1 );

    make_hr!(
        /// `HRESULT` for unimplemented functionality.
        E_NOTIMPL = 0x8000_4001 );

    make_hr!(
        /// `HRESULT` indicating the type does not support the requested interface.
        E_NOINTERFACE = 0x8000_4002 );

    make_hr!(
        /// `HRESULT` indicating a pointer parameter was invalid.
        E_POINTER = 0x8000_4003 );

    make_hr!(
        /// `HRESULT` for aborted operation.
        E_ABORT = 0x8000_4004 );

    make_hr!(
        /// `HRESULT` for unspecified failure.
        E_FAIL = 0x8000_4005 );

    make_hr!(
        /// `HRESULT` for invalid argument.
        E_INVALIDARG = 0x8007_0057 );

    // These might be deprecated. They are a bit too specific for cross-platform
    // support. We'll just need to ensure the winapi HRESULTs are compatible.
    make_hr!( E_ACCESSDENIED = 0x8007_0005 );
    make_hr!( STG_E_FILENOTFOUND = 0x8003_0002 );
    make_hr!( RPC_E_DISCONNECTED = 0x8001_0108 );
    make_hr!( RPC_E_CALL_REJECTED = 0x8001_0001 );
    make_hr!( RPC_E_CALL_CANCELED = 0x8001_0002 );
    make_hr!( RPC_E_TIMEOUT = 0x8001_011F );
}<|MERGE_RESOLUTION|>--- conflicted
+++ resolved
@@ -200,11 +200,7 @@
 
     pub(super) unsafe fn SetErrorInfo(
         _dw_reserved: u32,
-<<<<<<< HEAD
-        errorinfo: ::raw::InterfacePtr<AutomationTypeSystem, IErrorInfo>,
-=======
-        errorinfo: crate::raw::InterfacePtr<dyn IErrorInfo>,
->>>>>>> ec6f40d2
+        errorinfo: ::raw::InterfacePtr<AutomationTypeSystem, dyn IErrorInfo>,
     ) -> raw::HRESULT {
 
         reset_error_store(ComItf::maybe_wrap( errorinfo ) );
@@ -214,11 +210,7 @@
 
     pub(super) unsafe fn GetErrorInfo(
         _dw_reserved: u32,
-<<<<<<< HEAD
-        errorinfo: *mut ::raw::InterfacePtr<AutomationTypeSystem, IErrorInfo>,
-=======
-        errorinfo: *mut crate::raw::InterfacePtr<dyn IErrorInfo>,
->>>>>>> ec6f40d2
+        errorinfo: *mut crate::raw::InterfacePtr<AutomationTypeSystem, dyn IErrorInfo>,
     ) -> raw::HRESULT {
 
         ERROR_STORE.with( |store| {
@@ -355,11 +347,7 @@
     }
 
     // Try to get the ISupportErrorInfo and query that for the IID.
-<<<<<<< HEAD
-    let supports_errorinfo = match ComItf::query_interface::<ISupportErrorInfo>( iunk ) {
-=======
-    let supports_errorinfo = match ComRc::<dyn ISupportErrorInfo>::try_from( iunk ) {
->>>>>>> ec6f40d2
+    let supports_errorinfo = match ComItf::query_interface::<dyn ISupportErrorInfo>( iunk ) {
         Ok( rc ) => match rc.interface_supports_error_info( iid ) {
             intercom::raw::S_OK => true,
             _ => false,
@@ -380,13 +368,8 @@
 pub fn get_last_error() -> Option<ErrorInfo>
 {
     // Get the last error COM interface.
-<<<<<<< HEAD
-    let mut error_ptr : ::raw::InterfacePtr<AutomationTypeSystem, IErrorInfo>
-            = ::raw::InterfacePtr::null();
-=======
-    let mut error_ptr : crate::raw::InterfacePtr<dyn IErrorInfo>
+    let mut error_ptr : ::raw::InterfacePtr<AutomationTypeSystem, dyn IErrorInfo>
             = crate::raw::InterfacePtr::null();
->>>>>>> ec6f40d2
     match unsafe { error_store::GetErrorInfo( 0, &mut error_ptr ) } {
 
         raw::S_OK => {
@@ -394,13 +377,7 @@
             // GetErrorInfo returns an automation interface pointer.
             // Passing that to wrap with TypeSystem::Automation is safe.
             let ierrorinfo = unsafe {
-<<<<<<< HEAD
-                ComRc::< IErrorInfo >::wrap( error_ptr )
-=======
-                ComRc::< dyn IErrorInfo >::wrap(
-                    error_ptr,
-                    TypeSystem::Automation )
->>>>>>> ec6f40d2
+                ComRc::<dyn IErrorInfo>::wrap( error_ptr )
             };
 
             match ierrorinfo {
@@ -505,13 +482,8 @@
 fn get_error_info() -> ComResult<ComRc<dyn IErrorInfo>>
 {
     // Get the last error COM interface.
-<<<<<<< HEAD
-    let mut error_ptr : ::raw::InterfacePtr<AutomationTypeSystem, IErrorInfo>
-            = ::raw::InterfacePtr::null();
-=======
-    let mut error_ptr : crate::raw::InterfacePtr<dyn IErrorInfo>
+    let mut error_ptr : crate::raw::InterfacePtr<AutomationTypeSystem, dyn IErrorInfo>
             = crate::raw::InterfacePtr::null();
->>>>>>> ec6f40d2
     match unsafe { error_store::GetErrorInfo( 0, &mut error_ptr ) } {
 
         raw::S_OK => {
@@ -519,13 +491,7 @@
             // GetErrorInfo returns an automation interface pointer.
             // Passing that to wrap with TypeSystem::Automation is safe.
             match unsafe {
-<<<<<<< HEAD
-                ComRc::< IErrorInfo >::wrap( error_ptr )
-=======
-                ComRc::< dyn IErrorInfo >::wrap(
-                    error_ptr,
-                    TypeSystem::Automation )
->>>>>>> ec6f40d2
+                ComRc::<dyn IErrorInfo>::wrap( error_ptr )
             } {
                 Some( rc ) => Ok( rc ),
 
