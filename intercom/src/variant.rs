--- conflicted
+++ resolved
@@ -21,12 +21,7 @@
     Bool( bool ),
     String( IntercomString ),
     SystemTime( SystemTime ),
-<<<<<<< HEAD
-    IUnknown( ComRc<IUnknown> ),
-=======
     IUnknown( ComRc<dyn IUnknown> ),
-    Raw( raw::Variant ),
->>>>>>> ec6f40d2
 }
 
 impl Variant {
@@ -640,11 +635,7 @@
         //cyVal : CY,
         pub date : VariantDate,
         pub bstrVal : *mut u16,
-<<<<<<< HEAD
-        pub punkVal : ::raw::InterfacePtr<TS, ::IUnknown>,
-=======
-        pub punkVal : crate::raw::InterfacePtr<dyn (crate::IUnknown)>,
->>>>>>> ec6f40d2
+        pub punkVal : ::raw::InterfacePtr<TS, dyn crate::IUnknown>,
         //*pdispVal : ComItf<IDispatch>,
         //parray : SafeArray,
         pub pbVal : *mut i8,
@@ -658,11 +649,7 @@
         //*pcyVal : CY,
         pub pdate : *mut VariantDate,
         pub pbstrVal : *mut *mut u16,
-<<<<<<< HEAD
-        pub ppunkVal : *mut ::raw::InterfacePtr<TS, ::IUnknown>,
-=======
-        pub ppunkVal : *mut crate::raw::InterfacePtr<dyn (crate::IUnknown)>,
->>>>>>> ec6f40d2
+        pub ppunkVal : *mut ::raw::InterfacePtr<TS, dyn crate::IUnknown>,
         //ppdispVal : *mut ComItf<IDispatch>,
         //pparray : *mut SafeArray,
         pub pvarVal : *mut Variant<TS>,
