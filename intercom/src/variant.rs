extern crate intercom_attributes;

<<<<<<< HEAD

use super::*;
use std::convert::TryFrom;
use std::time::{SystemTime};
use super::type_system::{TypeSystem, ExternType, IntercomFrom, BidirectionalTypeInfo};
use intercom_attributes::BidirectionalTypeInfo;

#[derive(Debug, Clone, BidirectionalTypeInfo)]
=======
use crate::*;
use std::convert::TryFrom;
use std::time::{SystemTime};
use crate::type_system::{TypeSystem, ExternType, IntercomFrom};

#[derive(Debug, Clone)]
>>>>>>> ede316c1
pub enum Variant
{
    None,
    I8( i8 ),
    I16( i16 ),
    I32( i32 ),
    I64( i64 ),
    U8( u8 ),
    U16( u16 ),
    U32( u32 ),
    U64( u64 ),
    F32( f32 ),
    F64( f64 ),
    Bool( bool ),
    String( IntercomString ),
    SystemTime( SystemTime ),
<<<<<<< HEAD
    IUnknown( ComRc<IUnknown> ),
=======
    IUnknown( ComRc<dyn IUnknown> ),
>>>>>>> ede316c1
}

impl Variant {

    pub fn raw_type( &self ) -> u16 {

        match self {
            Variant::None => raw::var_type::EMPTY,
            Variant::I8( .. ) => raw::var_type::I1,
            Variant::I16( .. ) => raw::var_type::I2,
            Variant::I32( .. ) => raw::var_type::I4,
            Variant::I64( .. ) => raw::var_type::I8,
            Variant::U8( .. ) => raw::var_type::UI1,
            Variant::U16( .. ) => raw::var_type::UI2,
            Variant::U32( .. ) => raw::var_type::UI4,
            Variant::U64( .. ) => raw::var_type::UI8,
            Variant::F32( .. ) => raw::var_type::R4,
            Variant::F64( .. ) => raw::var_type::R8,
            Variant::Bool( .. ) => raw::var_type::BOOL,
            Variant::String( .. ) => raw::var_type::BSTR,
            Variant::SystemTime( .. ) => raw::var_type::DATE,
            Variant::IUnknown( .. ) => raw::var_type::UNKNOWN,
        }
    }
}

impl<TS: TypeSystem> ExternType<TS> for Variant {
<<<<<<< HEAD
    type ExternInputType = ::raw::Variant<TS>;
    type ExternOutputType = ::raw::Variant<TS>;
=======
    type ExternInputType = crate::raw::Variant<TS>;
    type ExternOutputType = crate::raw::Variant<TS>;
>>>>>>> ede316c1
    type OwnedExternType = Variant;
    type OwnedNativeType = Variant;
}

impl Default for Variant {
    fn default() -> Self {
        Variant::None
    }
}

impl<TS: TypeSystem> From<raw::Variant<TS>> for Variant {
    fn from( src: raw::Variant<TS> ) -> Variant {
        unsafe {
            if src.vt.0 & raw::var_type::BYREF == 0 {
                match src.vt.0 & raw::var_type::TYPEMASK {
                    raw::var_type::EMPTY | raw::var_type::NULL => Variant::None,
                    raw::var_type::I1 => Variant::I8( src.data.bVal ),
                    raw::var_type::I2 => Variant::I16( src.data.iVal ),
                    raw::var_type::I4 => Variant::I32( src.data.lVal ),
                    raw::var_type::I8 => Variant::I64( src.data.llVal ),
                    raw::var_type::UI1 => Variant::U8( src.data.cVal ),
                    raw::var_type::UI2 => Variant::U16( src.data.uiVal ),
                    raw::var_type::UI4 => Variant::U32( src.data.ulVal ),
                    raw::var_type::UI8 => Variant::U64( src.data.ullVal ),
                    raw::var_type::R4 => Variant::F32( src.data.fltVal ),
                    raw::var_type::R8 => Variant::F64( src.data.dblVal ),
                    raw::var_type::BOOL => Variant::Bool( src.data.boolVal.into() ),
                    raw::var_type::BSTR =>
                        Variant::String( crate::IntercomString::BString(
                                crate::BString::from_ptr( src.data.bstrVal ) ) ),
                    raw::var_type::DATE =>
                        Variant::SystemTime( src.data.date.into() ),
                    raw::var_type::UNKNOWN =>
                        match ComRc::wrap( src.data.punkVal ) {
                            Some( rc ) => Variant::IUnknown( rc ),
                            None => Variant::None,
                        }
                    _ => panic!( "Unsupported variant type" ),
                }
            } else {
                match src.vt.0 & raw::var_type::TYPEMASK {
                    raw::var_type::EMPTY | raw::var_type::NULL => Variant::None,
                    raw::var_type::I1 => Variant::I8( *src.data.pbVal ),
                    raw::var_type::I2 => Variant::I16( *src.data.piVal ),
                    raw::var_type::I4 => Variant::I32( *src.data.plVal ),
                    raw::var_type::I8 => Variant::I64( *src.data.pllVal ),
                    raw::var_type::UI1 => Variant::U8( *src.data.pcVal ),
                    raw::var_type::UI2 => Variant::U16( *src.data.puiVal ),
                    raw::var_type::UI4 => Variant::U32( *src.data.pulVal ),
                    raw::var_type::UI8 => Variant::U64( *src.data.pullVal ),
                    raw::var_type::R4 => Variant::F32( *src.data.pfltVal ),
                    raw::var_type::R8 => Variant::F64( *src.data.pdblVal ),
                    raw::var_type::BOOL => Variant::Bool( (*src.data.pboolVal).into() ),
                    raw::var_type::BSTR =>
                        Variant::String( crate::IntercomString::BString(
                                crate::BString::from_ptr( *src.data.pbstrVal ) ) ),
                    raw::var_type::DATE =>
                        Variant::SystemTime( (*src.data.pdate).into() ),
                    raw::var_type::UNKNOWN =>
                        match ComRc::wrap( *src.data.ppunkVal ) {
                            Some( rc ) => Variant::IUnknown( rc ),
                            None => Variant::None,
                        }
                    _ => panic!( "Unsupported variant type" ),
                }
            }
        }
    }
}

impl<TS: TypeSystem> IntercomFrom<raw::Variant<TS>> for Variant {
    fn intercom_from( src: raw::Variant<TS> ) -> ComResult<Self> {
        Ok( src.into() )
    }
}

impl<TS: TypeSystem> IntercomFrom<Variant> for raw::Variant<TS> {
    fn intercom_from( src: Variant ) -> ComResult<Self> {
        Ok( match src {
            Variant::None => raw::Variant::new(
                    raw::VariantType::new( raw::var_type::EMPTY ),
                    raw::VariantData { bVal : 0 } ),
            Variant::I8( data ) => raw::Variant::new(
                    raw::VariantType::new( raw::var_type::I1 ),
                    raw::VariantData { bVal : data } ),
            Variant::I16( data ) => raw::Variant::new(
                    raw::VariantType::new( raw::var_type::I2 ),
                    raw::VariantData { iVal : data } ),
            Variant::I32( data ) => raw::Variant::new(
                    raw::VariantType::new( raw::var_type::I4 ),
                    raw::VariantData { lVal : data } ),
            Variant::I64( data ) => raw::Variant::new(
                    raw::VariantType::new( raw::var_type::I8 ),
                    raw::VariantData { llVal : data } ),
            Variant::U8( data ) => raw::Variant::new(
                    raw::VariantType::new( raw::var_type::UI1 ),
                    raw::VariantData { cVal : data } ),
            Variant::U16( data ) => raw::Variant::new(
                    raw::VariantType::new( raw::var_type::UI2 ),
                    raw::VariantData { uiVal : data } ),
            Variant::U32( data ) => raw::Variant::new(
                    raw::VariantType::new( raw::var_type::UI4 ),
                    raw::VariantData { ulVal : data } ),
            Variant::U64( data ) => raw::Variant::new(
                    raw::VariantType::new( raw::var_type::UI8 ),
                    raw::VariantData { ullVal : data } ),
            Variant::F32( data ) => raw::Variant::new(
                    raw::VariantType::new( raw::var_type::R4 ),
                    raw::VariantData { fltVal : data } ),
            Variant::F64( data ) => raw::Variant::new(
                    raw::VariantType::new( raw::var_type::R8 ),
                    raw::VariantData { dblVal : data } ),
            Variant::Bool( data ) => raw::Variant::new(
                    raw::VariantType::new( raw::var_type::BOOL ),
                    raw::VariantData { boolVal: data .into() } ),
            Variant::String( data ) => raw::Variant::new(
                    raw::VariantType::new( raw::var_type::BSTR ),
                    raw::VariantData { bstrVal : crate::BString::com_from( data )?.into_ptr() } ),
            Variant::SystemTime( data ) => raw::Variant::new(
                    raw::VariantType::new( raw::var_type::DATE ),
                    raw::VariantData { date : data.into() } ),

            Variant::IUnknown( data ) => {
                let v = raw::Variant::new(
                    raw::VariantType::new( raw::var_type::UNKNOWN ),
                    raw::VariantData {
                        punkVal : ComItf::ptr( &data )
                    } );

                // We didn't add_ref the punkVal so avoid release by forgetting
                // the ComRc.
                std::mem::forget( data );

                v
            },
        } )
    }
}

#[derive(Debug)]
pub struct VariantError;
impl<'a> From<&'a Variant> for VariantError {
    fn from( _ : &Variant ) -> Self {
        VariantError
    }
}

impl From<VariantError> for ComError
{
    fn from( _ : VariantError ) -> Self { ComError::E_INVALIDARG }
}

impl TryFrom< Variant > for () {
    type Error = VariantError;
    fn try_from( src : Variant ) -> Result< (), Self::Error > {
        match src {
            Variant::None => Ok( () ),
            _ => Err( VariantError::from( &src ) )
        }
    }
}

impl From< () > for Variant {
    fn from( _ : () ) -> Self {
        Variant::None
    }
}

impl TryFrom< Variant > for u8 {
    type Error = VariantError;
    fn try_from( src : Variant ) -> Result< u8, Self::Error > {
        match src {
            Variant::U8( data ) => Ok( data ),
            _ => Err( VariantError::from( &src ) )
        }
    }
}

impl From< u8 > for Variant {
    fn from( src : u8 ) -> Self {
        Variant::U8( src )
    }
}


impl TryFrom< Variant > for i8 {
    type Error = VariantError;
    fn try_from( src : Variant ) -> Result< i8, Self::Error > {
        match src {
            Variant::I8( data ) => Ok( data ),
            _ => Err( VariantError::from( &src ) )
        }
    }
}

impl From< i8 > for Variant {
    fn from( src : i8 ) -> Self {
        Variant::I8( src )
    }
}

impl TryFrom< Variant > for u16 {
    type Error = VariantError;
    fn try_from( src : Variant ) -> Result< u16, Self::Error > {
        match src {
            Variant::U8( data ) => Ok( data.into() ),
            Variant::U16( data ) => Ok( data ),
            _ => Err( VariantError::from( &src ) )
        }
    }
}

impl From< u16 > for Variant {
    fn from( src : u16 ) -> Self {
        Variant::U16( src )
    }
}


impl TryFrom< Variant > for i16 {
    type Error = VariantError;
    fn try_from( src : Variant ) -> Result< i16, Self::Error > {
        match src {
            Variant::I8( data ) => Ok( data.into() ),
            Variant::U8( data ) => Ok( data.into() ),
            Variant::I16( data ) => Ok( data ),
            _ => Err( VariantError::from( &src ) )
        }
    }
}

impl From< i16 > for Variant {
    fn from( src : i16 ) -> Self {
        Variant::I16( src )
    }
}

impl TryFrom< Variant > for u32 {
    type Error = VariantError;
    fn try_from( src : Variant ) -> Result< u32, Self::Error > {
        match src {
            Variant::U8( data ) => Ok( data.into() ),
            Variant::U16( data ) => Ok( data.into() ),
            Variant::U32( data ) => Ok( data ),
            _ => Err( VariantError::from( &src ) )
        }
    }
}

impl From< u32 > for Variant {
    fn from( src : u32 ) -> Self {
        Variant::U32( src )
    }
}


impl TryFrom< Variant > for i32 {
    type Error = VariantError;
    fn try_from( src : Variant ) -> Result< i32, Self::Error > {
        match src {
            Variant::I8( data ) => Ok( data.into() ),
            Variant::U8( data ) => Ok( data.into() ),
            Variant::I16( data ) => Ok( data.into() ),
            Variant::U16( data ) => Ok( data.into() ),
            Variant::I32( data ) => Ok( data ),
            _ => Err( VariantError::from( &src ) )
        }
    }
}

impl From< i32 > for Variant {
    fn from( src : i32 ) -> Self {
        Variant::I32( src )
    }
}

impl TryFrom< Variant > for u64 {
    type Error = VariantError;
    fn try_from( src : Variant ) -> Result< u64, Self::Error > {
        match src {
            Variant::U8( data ) => Ok( data.into() ),
            Variant::U16( data ) => Ok( data.into() ),
            Variant::U32( data ) => Ok( data.into() ),
            Variant::U64( data ) => Ok( data ),
            _ => Err( VariantError::from( &src ) )
        }
    }
}

impl From< u64 > for Variant {
    fn from( src : u64 ) -> Self {
        Variant::U64( src )
    }
}


impl TryFrom< Variant > for i64 {
    type Error = VariantError;
    fn try_from( src : Variant ) -> Result< i64, Self::Error > {
        match src {
            Variant::I8( data ) => Ok( data.into() ),
            Variant::U8( data ) => Ok( data.into() ),
            Variant::I16( data ) => Ok( data.into() ),
            Variant::U16( data ) => Ok( data.into() ),
            Variant::I32( data ) => Ok( data.into() ),
            Variant::U32( data ) => Ok( data.into() ),
            Variant::I64( data ) => Ok( data ),
            _ => Err( VariantError::from( &src ) )
        }
    }
}

impl From< i64 > for Variant {
    fn from( src : i64 ) -> Self {
        Variant::I64( src )
    }
}


impl TryFrom< Variant > for f32 {
    type Error = VariantError;
    fn try_from( src : Variant ) -> Result< f32, Self::Error > {
        match src {
            Variant::I8( data ) => Ok( data.into() ),
            Variant::U8( data ) => Ok( data.into() ),
            Variant::I16( data ) => Ok( data.into() ),
            Variant::U16( data ) => Ok( data.into() ),
            Variant::F32( data ) => Ok( data ),
            _ => Err( VariantError::from( &src ) )
        }
    }
}

impl From< f32 > for Variant {
    fn from( src : f32 ) -> Self {
        Variant::F32( src )
    }
}

impl<T: HasInterface<dyn IUnknown>> From< ComStruct<T> > for Variant {
    fn from( src : ComStruct<T> ) -> Self {
        let iunk : ComItf<dyn IUnknown> = src.into();
        Variant::IUnknown( ComRc::attach( iunk ) )
    }
}

impl<T: ComInterface + ?Sized> From< ComItf<T> > for Variant {
    fn from( src : ComItf<T> ) -> Self {
        let iunk : &ComItf<dyn IUnknown> = src.as_ref();
        Variant::IUnknown( ComRc::copy( iunk ) )
    }
}

impl<T: ComInterface + ?Sized> From< ComRc<T> > for Variant {

    fn from( src : ComRc<T> ) -> Self {
        let iunkrc = ComRc::into_unknown( src );
        Variant::IUnknown( iunkrc )
    }
}

impl TryFrom< Variant > for f64 {
    type Error = VariantError;
    fn try_from( src : Variant ) -> Result< f64, Self::Error > {
        match src {
            Variant::I8( data ) => Ok( data.into() ),
            Variant::U8( data ) => Ok( data.into() ),
            Variant::I16( data ) => Ok( data.into() ),
            Variant::U16( data ) => Ok( data.into() ),
            Variant::I32( data ) => Ok( data.into() ),
            Variant::U32( data ) => Ok( data.into() ),
            Variant::F32( data ) => Ok( data.into() ),
            Variant::F64( data ) => Ok( data ),
            _ => Err( VariantError::from( &src ) )
        }
    }
}

impl From< f64 > for Variant {
    fn from( src : f64 ) -> Self {
        Variant::F64( src )
    }
}

impl TryFrom< Variant > for bool {
    type Error = VariantError;
    fn try_from( src : Variant ) -> Result< bool, Self::Error > {
        match src {
            Variant::Bool( data ) => Ok( data ),
            _ => Err( VariantError::from( &src ) )
        }
    }
}

impl From< bool > for Variant {
    fn from( src : bool ) -> Self {
        Variant::Bool( src )
    }
}

impl TryFrom< Variant > for SystemTime {
    type Error = VariantError;
    fn try_from( src : Variant ) -> Result< SystemTime, Self::Error > {
        match src {
            Variant::SystemTime( data ) => Ok( data ),
            _ => Err( VariantError::from( &src ) )
        }
    }
}

impl From< SystemTime > for Variant {
    fn from( src : SystemTime ) -> Self {
        Variant::SystemTime( src )
    }
}

impl TryFrom< Variant > for String {
    type Error = VariantError;
    fn try_from( src : Variant ) -> Result< String, Self::Error > {
        match src {
            Variant::String( data ) => String::com_from( data )
                    .map_err( |_| VariantError ),
            _ => Err( VariantError::from( &src ) )
        }
    }
}

impl TryFrom< Variant > for BString {
    type Error = VariantError;
    fn try_from( src : Variant ) -> Result< BString, Self::Error > {
        match src {
            Variant::String( data ) => BString::com_from( data )
                    .map_err( |_| VariantError ),
            _ => Err( VariantError::from( &src ) )
        }
    }
}

impl TryFrom< Variant > for CString {
    type Error = VariantError;
    fn try_from( src : Variant ) -> Result< CString, Self::Error > {
        match src {
            Variant::String( data ) => CString::com_from( data )
                    .map_err( |_| VariantError ),
            _ => Err( VariantError::from( &src ) )
        }
    }
}

impl<T: Into<IntercomString>> From< T > for Variant {
    fn from( src : T ) -> Self {
        Variant::String( src.into() )
    }
}

pub mod raw {

    use std;
    use std::time::{SystemTime, Duration};
<<<<<<< HEAD
    use super::type_system::{TypeSystem, BidirectionalTypeInfo};
    use super::intercom_attributes::BidirectionalTypeInfo;
=======
    use crate::type_system::{TypeSystem};
>>>>>>> ede316c1

    #[repr(C)]
    #[derive(Copy, Clone)]
    pub struct VariantBool(u16);

    impl From<VariantBool> for bool {
        fn from( src : VariantBool ) -> bool {
            src.0 != 0
        }
    }

    impl From<bool> for VariantBool {
        fn from( src : bool ) -> VariantBool {
            VariantBool( if src { 0xffff } else { 0 } )
        }
    }

    #[repr(C)]
    #[derive(Copy, Clone)]
    pub struct VariantDate(f64);

    impl VariantDate {
        pub fn com_epoch() -> SystemTime {
            SystemTime::UNIX_EPOCH - Duration::from_secs( 2_209_161_600 )
        }
    }

    impl From<VariantDate> for SystemTime {
        fn from( src : VariantDate ) -> SystemTime {
            let days = src.0.trunc() as i64;
            let time = src.0.fract().abs();

            let com_epoch = VariantDate::com_epoch();
            const DAY_SECONDS : u64 = 24 * 60 * 60;
            const DAY_SECONDS_F : f64 = DAY_SECONDS as f64;

            let date = if days > 0 {
                com_epoch + Duration::from_secs( days as u64 * DAY_SECONDS )
            } else {
                com_epoch - Duration::from_secs( ( -days ) as u64 * DAY_SECONDS )
            };

            // Rust's SystemTime is accurate to 100ns in Windows as it uses the
            // system's native time format. We'll truncate the time to 100ns
            // accuracy here to reduce the differences between platforms.
            date + Duration::from_nanos(
                    ( time * DAY_SECONDS_F * 10_000_000f64 ).trunc() as u64 * 100 )
        }
    }

    impl From<SystemTime> for VariantDate {
        fn from( src : SystemTime ) -> VariantDate {

            let com_epoch = VariantDate::com_epoch();
            const DAY_SECONDS : u64 = 24 * 60 * 60;
            const DAY_SECONDS_F : f64 = DAY_SECONDS as f64;

            let v = match src.duration_since( com_epoch ) {
                Ok( duration ) => {

                    // Proper positive duration. The scale here matches that of
                    // VariantDate so we can just turn the tics into a float
                    // and be done with it.
                    let duration_secs = duration.as_secs();
                    let duration_secs_f = duration_secs as f64 / DAY_SECONDS_F;
                    let nanos = f64::from( duration.subsec_nanos() ) / 1_000_000_000f64;
                    duration_secs_f + nanos
                },
                Err( err ) => {

                    // Negative duration. Here we need to consider the date/time
                    // split in the floating point number.
                    let duration = err.duration();
                    let duration_secs = duration.as_secs();
                    let duration_secs_f = duration_secs as f64 / DAY_SECONDS_F;
                    let nanos = f64::from( duration.subsec_nanos() ) / 1_000_000_000f64;

                    // First of all, the current duration is positive.
                    // day -1, 0:00:00 -> 1
                    // day -1, 6:00:00 -> 0.75
                    let f = -( duration_secs_f + nanos );

                    // day -1, 0:00:00 -> -1, correct
                    // day -1, 6:00:00 -> -0.75 and should be -1.25

                    // To get the days properly, we'll floor the f. This gives
                    // us the correct days in all the cases.
                    let days = f.floor();

                    // At this point the difference f - days will be the remaining
                    // time fraction. Which we'll sub from the original days to
                    // accumulate the fraction.
                    let time = f - days;
                    days - time
                }
            };

            VariantDate( v )
        }
    }

    #[repr(C)]
    #[derive(Copy, Clone)]
    #[allow(non_snake_case)]
    pub struct UserDefinedTypeValue {
        pub pvRecord : *mut std::ffi::c_void,
        pub pRecInfo : crate::RawComPtr,
    }

    #[repr(C)]
    #[derive(Copy, Clone)]
    #[allow(non_snake_case)]
    pub union VariantData<TS: TypeSystem> {
        pub llVal : i64,
        pub lVal : i32,
        pub bVal : i8,
        pub iVal : i16,
        pub fltVal : f32,
        pub dblVal : f64,
        pub boolVal : VariantBool,
        pub scode : crate::raw::HRESULT,
        //cyVal : CY,
        pub date : VariantDate,
        pub bstrVal : *mut u16,
<<<<<<< HEAD
        pub punkVal : ::raw::InterfacePtr<TS, ::IUnknown>,
=======
        pub punkVal : crate::raw::InterfacePtr<TS, dyn crate::IUnknown>,
>>>>>>> ede316c1
        //*pdispVal : ComItf<IDispatch>,
        //parray : SafeArray,
        pub pbVal : *mut i8,
        pub piVal : *mut i16,
        pub plVal : *mut i32,
        pub pllVal : *mut i64,
        pub pfltVal : *mut f32,
        pub pdblVal : *mut f64,
        pub pboolVal : *mut VariantBool,
        //*pscode : SCODE,
        //*pcyVal : CY,
        pub pdate : *mut VariantDate,
        pub pbstrVal : *mut *mut u16,
<<<<<<< HEAD
        pub ppunkVal : *mut ::raw::InterfacePtr<TS, ::IUnknown>,
=======
        pub ppunkVal : *mut crate::raw::InterfacePtr<TS, dyn crate::IUnknown>,
>>>>>>> ede316c1
        //ppdispVal : *mut ComItf<IDispatch>,
        //pparray : *mut SafeArray,
        pub pvarVal : *mut Variant<TS>,
        pub byref : *mut std::os::raw::c_void,
        pub cVal : u8,
        pub uiVal : u16,
        pub ulVal : u32,
        pub ullVal : u64,
        pub intVal : i32,
        pub uintVal : u32,
        //*pdecVal : DECIMAL,
        pub pcVal : *mut u8,
        pub puiVal : *mut u16,
        pub pulVal : *mut u32,
        pub pullVal : *mut u64,
        pub pintVal : *mut i32,
        pub puintVal : *mut u32,
        pub record : UserDefinedTypeValue,
    }

    #[repr(C)]
<<<<<<< HEAD
    #[derive(Copy, Clone, BidirectionalTypeInfo)]
=======
    #[derive(Copy, Clone)]
>>>>>>> ede316c1
    pub struct Variant<TS: TypeSystem> {
        pub vt : VariantType,
        reserved1 : u16,
        reserved2 : u16,
        reserved3 : u16,
        pub data : VariantData<TS>,
    }

    impl<TS: TypeSystem> Variant<TS> {
        pub fn new( vt : VariantType, data : VariantData<TS> ) -> Variant<TS> {
            Variant {
                vt,
                data,
                reserved1: 0,
                reserved2: 0,
                reserved3: 0,
            }
        }
    }

    impl<TS: TypeSystem> Default for Variant<TS> {
        fn default() -> Variant<TS> {
            Variant::new(
                VariantType::new( var_type::EMPTY ),
                VariantData { lVal : 0 }
            )
        }
    }

    #[repr(transparent)]
    #[derive(Copy, Clone, PartialEq, Eq)]
    pub struct VariantType(pub u16);

    impl VariantType {
        pub fn new( vt : u16 ) -> VariantType {
            VariantType( vt as u16 )
        }
    }

    #[allow(unused)]
    pub mod var_type {
        pub const EMPTY : u16 = 0;
        pub const NULL : u16 = 1;
        pub const I2 : u16 = 2;
        pub const I4 : u16 = 3;
        pub const R4 : u16 = 4;
        pub const R8 : u16 = 5;
        pub const CY : u16 = 6;
        pub const DATE : u16 = 7;
        pub const BSTR : u16 = 8;
        pub const DISPATCH : u16 = 9;
        pub const ERROR : u16 = 10;
        pub const BOOL : u16 = 11;
        pub const VARIANT : u16 = 12;
        pub const UNKNOWN : u16 = 13;
        pub const DECIMAL : u16 = 14;
        pub const I1 : u16 = 16;
        pub const UI1 : u16 = 17;
        pub const UI2 : u16 = 18;
        pub const UI4 : u16 = 19;
        pub const I8 : u16 = 20;
        pub const UI8 : u16 = 21;
        pub const INT : u16 = 22;
        pub const UINT : u16 = 23;
        pub const VOID : u16 = 24;
        pub const HRESULT : u16 = 25;
        pub const PTR : u16 = 26;
        pub const SAFEARRAY : u16 = 27;
        pub const CARRAY : u16 = 28;
        pub const USERDEFINED : u16 = 29;
        pub const LPSTR : u16 = 30;
        pub const LPWSTR : u16 = 31;
        pub const RECORD : u16 = 36;
        pub const INTPTR : u16 = 37;
        pub const UINTPTR : u16 = 38;
        pub const FILETIME : u16 = 64;
        pub const BLOB : u16 = 65;
        pub const STREAM : u16 = 66;
        pub const STORAGE : u16 = 67;
        pub const STREAMEDOBJECT : u16 = 68;
        pub const STOREDOBJECT : u16 = 69;
        pub const BLOBOBJECT : u16 = 70;
        pub const CF : u16 = 71;
        pub const CLSID : u16 = 72;
        pub const VERSIONEDSTREAM : u16 = 73;
        pub const BSTRBLOB : u16 = 0xFFF;

        pub const VECTOR : u16 = 0x1000;
        pub const ARRAY : u16 = 0x2000;
        pub const BYREF : u16 = 0x4000;
        pub const RESERVED : u16 = 0x8000;
        pub const ILLEGAL : u16 = 0xffff;
        pub const ILLEGALMASKED : u16 = 0xfff;
        pub const TYPEMASK : u16 = 0xfff;
    }

    pub struct VariantError( VariantType );

    impl From<VariantError> for crate::ComError
    {
        fn from( _ : VariantError ) -> Self { crate::ComError::E_INVALIDARG }
    }

    impl<TS: TypeSystem> std::fmt::Debug for Variant<TS> {
        fn fmt( &self, f : &mut std::fmt::Formatter ) -> std::fmt::Result {
            write!( f, "Variant::Raw(type = {})", self.vt.0 )
        }
    }
}

#[cfg(test)]
mod test {

    use super::*;

    #[test]
    fn i8_to_variant() {
        match Variant::from( -123i8 ) {
            Variant::I8( -123i8 ) => {},
            _ => panic!( "Bad variant" ),
        }
    }

    #[test]
    fn i16_to_variant() {
        match Variant::from( -12323i16 ) {
            Variant::I16( -12323i16 ) => {},
            _ => panic!( "Bad variant" ),
        }
    }

    #[test]
    fn i32_to_variant() {
        match Variant::from( -1232323i32 ) {
            Variant::I32( -1232323i32 ) => {},
            _ => panic!( "Bad variant" ),
        }
    }

    #[test]
    fn i64_to_variant() {
        match Variant::from( -1232323i64 ) {
            Variant::I64( -1232323i64 ) => {},
            _ => panic!( "Bad variant" ),
        }
    }

    #[test]
    fn u8_to_variant() {
        match Variant::from( 123u8 ) {
            Variant::U8( 123u8 ) => {},
            _ => panic!( "Bad variant" ),
        }
    }

    #[test]
    fn u16_to_variant() {
        match Variant::from( 12323u16 ) {
            Variant::U16( 12323u16 ) => {},
            _ => panic!( "Bad variant" ),
        }
    }

    #[test]
    fn u32_to_variant() {
        match Variant::from( 1232323u32 ) {
            Variant::U32( 1232323u32 ) => {},
            _ => panic!( "Bad variant" ),
        }
    }

    #[test]
    fn u64_to_variant() {
        match Variant::from( 1232323u64 ) {
            Variant::U64( 1232323u64 ) => {},
            _ => panic!( "Bad variant" ),
        }
    }

    #[test]
    fn bool_to_variant() {
        match Variant::from( true ) {
            Variant::Bool( true ) => {},
            _ => panic!( "Bad variant" ),
        }
        match Variant::from( false ) {
            Variant::Bool( false ) => {},
            _ => panic!( "Bad variant" ),
        }
    }

    #[test]
    fn none_to_variant() {
        match Variant::from( () ) {
            Variant::None => {},
            _ => panic!( "Bad variant" ),
        }
    }

    #[test]
    fn string_to_variant() {
        match Variant::from( "input string".to_string() ) {
            Variant::String( IntercomString::String( ref s ) )
                if s == "input string" => { },
            _ => panic!( "Bad variant" ),
        }
    }

    #[test]
    fn bstring_to_variant() {
        match Variant::from( BString::from( "input string" ) ) {
            Variant::String( IntercomString::BString( ref s ) )
                if s.to_string().unwrap() == "input string" => { },
            _ => panic!( "Bad variant" ),
        }
    }

    #[test]
    fn cstring_to_variant() {
        match Variant::from( CString::new( "input string" ).unwrap() ) {
            Variant::String( IntercomString::CString( ref s ) )
                if s.to_str().unwrap() == "input string" => { },
            _ => panic!( "Bad variant" ),
        }
    }

    #[test]
    fn variant_to_i64() {
        assert_eq!( -100000000i64,
                i64::try_from( Variant::I64( -100000000i64 ) ).unwrap() );
        assert_eq!( -1000000i64,
                i64::try_from( Variant::I32( -1000000i32 ) ).unwrap() );
        assert_eq!( 1000000i64,
                i64::try_from( Variant::U32( 1000000u32 ) ).unwrap() );
        assert_eq!( -10000i64,
                i64::try_from( Variant::I16( -10000i16 ) ).unwrap() );
        assert_eq!( 10000i64,
                i64::try_from( Variant::U16( 10000u16 ) ).unwrap() );
        assert_eq!( -100i64,
                i64::try_from( Variant::I8( -100i8 ) ).unwrap() );
        assert_eq!( 100i64,
                i64::try_from( Variant::U8( 100u8 ) ).unwrap() );
    }

    #[test]
    fn variant_to_u64() {
        assert_eq!( 100000000u64,
                u64::try_from( Variant::U64( 100000000u64 ) ).unwrap() );
        assert_eq!( 1000000u64,
                u64::try_from( Variant::U32( 1000000u32 ) ).unwrap() );
        assert_eq!( 10000u64,
                u64::try_from( Variant::U16( 10000u16 ) ).unwrap() );
        assert_eq!( 100u64,
                u64::try_from( Variant::U8( 100u8 ) ).unwrap() );
    }

    #[test]
    fn variant_to_i32() {
        assert_eq!( -1000000i32,
                i32::try_from( Variant::I32( -1000000i32 ) ).unwrap() );
        assert_eq!( -10000i32,
                i32::try_from( Variant::I16( -10000i16 ) ).unwrap() );
        assert_eq!( 10000i32,
                i32::try_from( Variant::U16( 10000u16 ) ).unwrap() );
        assert_eq!( -100i32,
                i32::try_from( Variant::I8( -100i8 ) ).unwrap() );
        assert_eq!( 100i32,
                i32::try_from( Variant::U8( 100u8 ) ).unwrap() );
    }

    #[test]
    fn variant_to_u32() {
        assert_eq!( 1000000u32,
                u32::try_from( Variant::U32( 1000000u32 ) ).unwrap() );
        assert_eq!( 10000u32,
                u32::try_from( Variant::U16( 10000u16 ) ).unwrap() );
        assert_eq!( 100u32,
                u32::try_from( Variant::U8( 100u8 ) ).unwrap() );
    }

    #[test]
    fn variant_to_i16() {
        assert_eq!( -10000i16,
                i16::try_from( Variant::I16( -10000i16 ) ).unwrap() );
        assert_eq!( -100i16,
                i16::try_from( Variant::I8( -100i8 ) ).unwrap() );
        assert_eq!( 100i16,
                i16::try_from( Variant::U8( 100u8 ) ).unwrap() );
    }

    #[test]
    fn variant_to_u16() {
        assert_eq!( 10000u16,
                u16::try_from( Variant::U16( 10000u16 ) ).unwrap() );
        assert_eq!( 100u16,
                u16::try_from( Variant::U8( 100u8 ) ).unwrap() );
    }

    #[test]
    fn variant_to_i8() {
        assert_eq!( -100i8,
                i8::try_from( Variant::I8( -100i8 ) ).unwrap() );
    }

    #[test]
    fn variant_to_u8() {
        assert_eq!( 100u8,
                u8::try_from( Variant::U8( 100u8 ) ).unwrap() );
    }

    #[test]
    fn variant_to_f64() {
        assert_eq!( -100000000f64,
                f64::try_from( Variant::F64( -100000000f64 ) ).unwrap() );
        assert_eq!( -1000000f64,
                f64::try_from( Variant::F32( -1000000f32 ) ).unwrap() );
        assert_eq!( -1000000f64,
                f64::try_from( Variant::I32( -1000000i32 ) ).unwrap() );
        assert_eq!( 1000000f64,
                f64::try_from( Variant::U32( 1000000u32 ) ).unwrap() );
        assert_eq!( -10000f64,
                f64::try_from( Variant::I16( -10000i16 ) ).unwrap() );
        assert_eq!( 10000f64,
                f64::try_from( Variant::U16( 10000u16 ) ).unwrap() );
        assert_eq!( -100f64,
                f64::try_from( Variant::I8( -100i8 ) ).unwrap() );
        assert_eq!( 100f64,
                f64::try_from( Variant::U8( 100u8 ) ).unwrap() );
    }

    #[test]
    fn variant_to_f32() {
        assert_eq!( -1000000f32,
                f32::try_from( Variant::F32( -1000000f32 ) ).unwrap() );
        assert_eq!( -10000f32,
                f32::try_from( Variant::I16( -10000i16 ) ).unwrap() );
        assert_eq!( 10000f32,
                f32::try_from( Variant::U16( 10000u16 ) ).unwrap() );
        assert_eq!( -100f32,
                f32::try_from( Variant::I8( -100i8 ) ).unwrap() );
        assert_eq!( 100f32,
                f32::try_from( Variant::U8( 100u8 ) ).unwrap() );
    }

    #[test]
    fn variant_to_bool() {
        assert_eq!( true,
                bool::try_from( Variant::Bool( true ) ).unwrap() );
        assert_eq!( false,
                bool::try_from( Variant::Bool( false ) ).unwrap() );
    }

    #[test]
    fn variant_to_none() {
        assert_eq!( (),
                <()>::try_from( Variant::None ).unwrap() );
    }

    #[test]
    fn variant_to_string() {
        assert_eq!( "variant value".to_string(),
                String::try_from( Variant::String(
                        IntercomString::String( "variant value".to_string() ) ) )
                    .unwrap() );
    }

    #[test]
    fn variant_to_bstring() {
        assert_eq!( BString::from( "variant value" ),
                BString::try_from( Variant::String(
                        IntercomString::String( "variant value".to_string() ) ) )
                    .unwrap() );
    }

    #[test]
    fn variant_to_cstring() {
        assert_eq!( CString::new( "variant value" ).unwrap(),
                CString::try_from( Variant::String(
                        IntercomString::String( "variant value".to_string() ) ) )
                    .unwrap() );
    }
}
<|MERGE_RESOLUTION|>--- conflicted
+++ resolved
@@ -1,22 +1,13 @@
 extern crate intercom_attributes;
 
-<<<<<<< HEAD
-
-use super::*;
-use std::convert::TryFrom;
-use std::time::{SystemTime};
-use super::type_system::{TypeSystem, ExternType, IntercomFrom, BidirectionalTypeInfo};
-use intercom_attributes::BidirectionalTypeInfo;
-
-#[derive(Debug, Clone, BidirectionalTypeInfo)]
-=======
+
 use crate::*;
 use std::convert::TryFrom;
 use std::time::{SystemTime};
-use crate::type_system::{TypeSystem, ExternType, IntercomFrom};
-
-#[derive(Debug, Clone)]
->>>>>>> ede316c1
+use crate::type_system::{TypeSystem, ExternType, IntercomFrom, BidirectionalTypeInfo};
+use intercom_attributes::BidirectionalTypeInfo;
+
+#[derive(Debug, Clone, BidirectionalTypeInfo)]
 pub enum Variant
 {
     None,
@@ -33,11 +24,7 @@
     Bool( bool ),
     String( IntercomString ),
     SystemTime( SystemTime ),
-<<<<<<< HEAD
-    IUnknown( ComRc<IUnknown> ),
-=======
     IUnknown( ComRc<dyn IUnknown> ),
->>>>>>> ede316c1
 }
 
 impl Variant {
@@ -65,13 +52,8 @@
 }
 
 impl<TS: TypeSystem> ExternType<TS> for Variant {
-<<<<<<< HEAD
-    type ExternInputType = ::raw::Variant<TS>;
-    type ExternOutputType = ::raw::Variant<TS>;
-=======
     type ExternInputType = crate::raw::Variant<TS>;
     type ExternOutputType = crate::raw::Variant<TS>;
->>>>>>> ede316c1
     type OwnedExternType = Variant;
     type OwnedNativeType = Variant;
 }
@@ -531,12 +513,8 @@
 
     use std;
     use std::time::{SystemTime, Duration};
-<<<<<<< HEAD
-    use super::type_system::{TypeSystem, BidirectionalTypeInfo};
-    use super::intercom_attributes::BidirectionalTypeInfo;
-=======
-    use crate::type_system::{TypeSystem};
->>>>>>> ede316c1
+    use crate::type_system::{TypeSystem, BidirectionalTypeInfo};
+    use crate::intercom_attributes::BidirectionalTypeInfo;
 
     #[repr(C)]
     #[derive(Copy, Clone)]
@@ -661,11 +639,7 @@
         //cyVal : CY,
         pub date : VariantDate,
         pub bstrVal : *mut u16,
-<<<<<<< HEAD
-        pub punkVal : ::raw::InterfacePtr<TS, ::IUnknown>,
-=======
         pub punkVal : crate::raw::InterfacePtr<TS, dyn crate::IUnknown>,
->>>>>>> ede316c1
         //*pdispVal : ComItf<IDispatch>,
         //parray : SafeArray,
         pub pbVal : *mut i8,
@@ -679,11 +653,7 @@
         //*pcyVal : CY,
         pub pdate : *mut VariantDate,
         pub pbstrVal : *mut *mut u16,
-<<<<<<< HEAD
-        pub ppunkVal : *mut ::raw::InterfacePtr<TS, ::IUnknown>,
-=======
         pub ppunkVal : *mut crate::raw::InterfacePtr<TS, dyn crate::IUnknown>,
->>>>>>> ede316c1
         //ppdispVal : *mut ComItf<IDispatch>,
         //pparray : *mut SafeArray,
         pub pvarVal : *mut Variant<TS>,
@@ -705,11 +675,7 @@
     }
 
     #[repr(C)]
-<<<<<<< HEAD
     #[derive(Copy, Clone, BidirectionalTypeInfo)]
-=======
-    #[derive(Copy, Clone)]
->>>>>>> ede316c1
     pub struct Variant<TS: TypeSystem> {
         pub vt : VariantType,
         reserved1 : u16,
