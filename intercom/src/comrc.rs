--- conflicted
+++ resolved
@@ -1,10 +1,6 @@
 
 use super::*;
-<<<<<<< HEAD
-use type_system::{TypeSystem};
-=======
 use crate::type_system::{TypeSystem, TypeSystemName, AutomationTypeSystem};
->>>>>>> ede316c1
 
 /// Reference counted handle to the `ComBox` data.
 ///
@@ -107,11 +103,7 @@
 
                 // On success construct the ComRc. We are using Automation type
                 // system as that's the IID we used earlier.
-<<<<<<< HEAD
-                ::raw::S_OK => {
-=======
                 crate::raw::S_OK => {
->>>>>>> ede316c1
 
                     // Wrap the pointer into ComItf. This takes care of null checks.
                     let itf = ComItf::maybe_wrap::<AutomationTypeSystem>(
