//! Tools to define Rust components compatible with the COM protocol.
//!
//! Intercom provides attributes to automatically derive `extern` compatible
//! functions for Rust methods. These functions are compatible with COM binary
//! interface standard, which allows them to be used from any language that
//! supports COM.
//!
//! # Examples
//!
//! A basic example of a calculator type exposed as a COM object.
//!
//! ```
//! use intercom::{com_library, com_class, com_interface, com_impl, ComResult};
//!
//! // Define COM classes to expose from this library.
//! #[com_library(Calculator)]
//!
//! // Define the COM class and the interfaces it implements.
//! #[com_class(Calculator)]
//! struct Calculator;
//!
//! // Define the implementation for the class. The COM interface is defined
//! // implicitly by the `impl`.
//! #[com_interface]
//! #[com_impl]
//! impl Calculator {
//!
//!     // Intercom requires a `new` method with no parameters for all classes.
//! #   // NOTE: This should be replaced with Default::default implementation.
//!     fn new() -> Calculator { Calculator }
//!
//!     fn add(&self, a: i32, b: i32) -> ComResult<i32> { Ok(a + b) }
//!     fn sub(&self, a: i32, b: i32) -> ComResult<i32> { Ok(a - b) }
//! }
//! # fn main() {}
//! ```
//!
//! The above library can be used for example from C# in the following manner.
//!
//! ```csharp
//! void Main()
//! {
//!     var calculator = new CalculatorLib.Calculator();
//!     Console.WriteLine( calculator.Add( 1, 2 ) );
//! }
//! ```

#![crate_type="dylib"]
#![feature(try_from, specialization, non_exhaustive, integer_atomics)]

#[cfg(not(windows))]
extern crate libc;

// The crate doesn't really need the macros. However Rust will complain that
// the import does nothing if we don't define #[macro_use]. Once we define
// #[macro_use] to get rid of that warning, Rust will complain that the
// #[macro_use] does nothing. Fortunately THAT warning comes with a named
// warning option so we can allow that explicitly.
//
// Unfortunately clippy disagrees on the macro_use being unused and claims that
// the unused_imports attribute is useless. So now we also need to tell clippy
// to ignore useless attributes in this scenario! \:D/
#[allow(clippy::useless_attribute)]
#[allow(unused_imports)]
extern crate intercom_attributes;
/// Foo
pub use intercom_attributes::*;

#[allow(clippy::useless_attribute)]
#[allow(unused_imports)]
#[macro_use] extern crate failure;

mod classfactory; pub use classfactory::*;
mod combox; pub use combox::*;
mod comrc; pub use comrc::*;
mod comitf; pub use comitf::*;
mod strings; pub use strings::*;
mod guid; pub use guid::GUID;
mod error; pub use error::{return_hresult, get_last_error, ComError, ErrorInfo, ErrorValue};
mod interfaces;
pub mod runtime;
pub mod alloc;
mod variant;

// intercom_attributes use "intercom::" to qualify things in this crate.
// Declare such module here and import everything we have in it to make those
// references valid.
mod intercom {
    pub use ::*;
}

/// The `ComInterface` trait defines the COM interface details for a COM
/// interface trait.
pub trait ComInterface {

    /// IID of the COM interface.
    fn iid( ts : TypeSystem ) -> Option< &'static IID >;

    /// Dereferences a `ComItf<T>` into a `&T`.
    ///
    /// While in most cases the user crate will implement `T` for `ComItf<T>`,
    /// this impl exists only in the user crate and cannot be used in generic
    /// contexts. For generic `ComItf<T>` use, Intercom ipmls `Deref<Target=T>`
    /// for `ComItf<T>` which requires this method.
    fn deref( com_itf : &ComItf<Self> ) -> &Self;
}

/// Raw COM pointer type.
pub type RawComPtr = *mut std::os::raw::c_void;

/// Interface ID GUID.
pub type IID = GUID;

/// A reference to an interface ID.
pub type REFIID = *const IID;

/// Class ID GUID.
pub type CLSID = GUID;

/// A reference to a class ID.
pub type REFCLSID = *const IID;

pub mod raw {
    pub type InBSTR = *const u16;
    pub type OutBSTR = *mut u16;

    pub type InCStr = *const ::std::os::raw::c_char;
    pub type OutCStr = *mut ::std::os::raw::c_char;

    pub use variant::raw::*;
    
    #[repr(C)]
    #[derive(PartialEq, Eq)]
    pub struct InterfacePtr<I: ?Sized> {
        pub ptr : super::RawComPtr,
        phantom : ::std::marker::PhantomData<I>,
    }

<<<<<<< HEAD
    impl<I: ?Sized> Clone for InterfacePtr<I> {
        fn clone( &self ) -> Self {
            InterfacePtr { ptr: self.ptr, phantom: ::std::marker::PhantomData }
=======
    impl<I: ?Sized> Clone for InterfacePtr<I>
    {
        fn clone( &self ) -> Self {
            InterfacePtr::new( self.ptr )
>>>>>>> aca435cc
        }
    }

    impl<I: ?Sized> Copy for InterfacePtr<I> {}

    impl<I: ?Sized> InterfacePtr<I> {
        pub fn new( ptr : super::RawComPtr ) -> InterfacePtr<I> {
            InterfacePtr { ptr, phantom: ::std::marker::PhantomData }
        }

        pub fn null() -> Self {
            Self::new( std::ptr::null_mut() )
        }

        pub fn is_null( self ) -> bool {
            self.ptr.is_null()
        }
    }
}

/// COM method status code.
#[derive(PartialEq, Eq, PartialOrd, Ord, Debug, Clone, Copy)]
#[repr(C)]
pub struct HRESULT {

    /// The numerical HRESULT code.
    pub hr : i32
}

impl HRESULT {

    /// Constructs a new `HRESULT` with the given numerical code.
    pub fn new( hr : u32 ) -> HRESULT {
        #[allow(overflowing_literals)]
        HRESULT { hr : hr as i32 }
    }
}

macro_rules! make_hr {
    ( $(#[$attr:meta] )* $hr_name: ident = $hr_value: expr ) => {
        $(#[$attr])*
        #[allow(overflowing_literals)]
        pub const $hr_name : HRESULT = HRESULT { hr: $hr_value as i32 };
    }
}

make_hr!(
    /// `HRESULT` indicating the operation completed successfully.
    S_OK = 0 );

make_hr!(
    /// `HRESULT` indicating the operation completed successfully and returned
    /// `false`.
    S_FALSE = 1 );

make_hr!(
    /// `HRESULT` for unimplemented functionality.
    E_NOTIMPL = 0x8000_4001 );

make_hr!(
    /// `HRESULT` indicating the type does not support the requested interface.
    E_NOINTERFACE = 0x8000_4002 );

make_hr!(
    /// `HRESULT` indicating a pointer parameter was invalid.
    E_POINTER = 0x8000_4003 );

make_hr!(
    /// `HRESULT` for aborted operation.
    E_ABORT = 0x8000_4004 );

make_hr!(
    /// `HRESULT` for unspecified failure.
    E_FAIL = 0x8000_4005 );

make_hr!(
    /// `HRESULT` for invalid argument.
    E_INVALIDARG = 0x8007_0057 );

// These might be deprecated. They are a bit too specific for cross-platform
// support. We'll just need to ensure the winapi HRESULTs are compatible.
make_hr!( E_ACCESSDENIED = 0x8007_0005 );
make_hr!( STG_E_FILENOTFOUND = 0x8003_0002 );
make_hr!( RPC_E_DISCONNECTED = 0x8001_0108 );
make_hr!( RPC_E_CALL_REJECTED = 0x8001_0001 );
make_hr!( RPC_E_CALL_CANCELED = 0x8001_0002 );
make_hr!( RPC_E_TIMEOUT = 0x8001_011F );


/// `IClassFactory` interface ID.
#[allow(non_upper_case_globals)]
pub const IID_IClassFactory : GUID = GUID {
    data1: 0x0000_0001, data2: 0x0000, data3: 0x0000,
    data4: [ 0xC0, 0x00, 0x00, 0x00, 0x00, 0x00, 0x00, 0x46 ]
};

/// `IErrorInfo` interface ID.
#[allow(non_upper_case_globals)]
pub const IID_IErrorInfo : GUID = GUID {
    data1: 0x1CF2_B120, data2: 0x547D, data3: 0x101B,
    data4: [ 0x8E, 0x65, 0x08, 0x00, 0x2B, 0x2B, 0xD1, 0x19 ]
};

pub use interfaces::__IUnknown_AutomationVtbl as IUnknownVtbl;
pub use interfaces::IID_IUnknown_Automation as IID_IUnknown;
pub use interfaces::IUnknown;

pub use interfaces::__ISupportErrorInfo_AutomationVtbl as ISupportErrorInfoVtbl;
pub use interfaces::IID_ISupportErrorInfo_Automation as IID_ISupportErrorInfo;
pub use interfaces::ISupportErrorInfo;

// Do we need this? Would rather not export this through an extern crate
// for another dll.
//
// com_library should have dllmain!() macro or similar that implements this
// together with the COM registration.
#[no_mangle]
#[allow(non_camel_case_types)]
#[deprecated]
#[doc(hidden)]
pub extern "stdcall" fn DllMain(
    _dll_instance : *mut std::os::raw::c_void,
    _reason : u32,
    _reserved : *mut std::os::raw::c_void ) -> bool
{
    true
}

/// Basic COM result type.
///
/// The `ComResult` maps the Rust concept of `Ok` and `Err` values to COM
/// `[out, retval]` parameter and `HRESULT` return value.
pub type ComResult<A> = Result<A, HRESULT>;
<|MERGE_RESOLUTION|>--- conflicted
+++ resolved
@@ -136,16 +136,10 @@
         phantom : ::std::marker::PhantomData<I>,
     }
 
-<<<<<<< HEAD
-    impl<I: ?Sized> Clone for InterfacePtr<I> {
-        fn clone( &self ) -> Self {
-            InterfacePtr { ptr: self.ptr, phantom: ::std::marker::PhantomData }
-=======
     impl<I: ?Sized> Clone for InterfacePtr<I>
     {
         fn clone( &self ) -> Self {
             InterfacePtr::new( self.ptr )
->>>>>>> aca435cc
         }
     }
 
