--- conflicted
+++ resolved
@@ -10,13 +10,8 @@
     os::raw::c_char,
 };
 
-<<<<<<< HEAD
-use intercom::{ComError, ComResult};
-use type_system::{ExternType, AutomationTypeSystem, RawTypeSystem, IntercomFrom, IntercomInto};
-=======
 use crate::intercom::{ComError, ComResult};
 use crate::type_system::{ExternType, AutomationTypeSystem, RawTypeSystem, IntercomFrom, IntercomInto};
->>>>>>> ede316c1
 
 #[derive(Debug)]
 pub struct FormatError;
@@ -796,74 +791,43 @@
 // Automation type system.
 
 impl ExternType<AutomationTypeSystem> for &str {
-<<<<<<< HEAD
-    type ExternInputType = ::raw::InBSTR;
-    type ExternOutputType = ::raw::OutBSTR;
-=======
     type ExternInputType = crate::raw::InBSTR;
     type ExternOutputType = crate::raw::OutBSTR;
->>>>>>> ede316c1
     type OwnedExternType = BString;
     type OwnedNativeType = String;
 }
 
 impl ExternType<AutomationTypeSystem> for String {
-<<<<<<< HEAD
-    type ExternInputType = ::raw::InBSTR;
-    type ExternOutputType = ::raw::OutBSTR;
-=======
     type ExternInputType = crate::raw::InBSTR;
     type ExternOutputType = crate::raw::OutBSTR;
->>>>>>> ede316c1
     type OwnedExternType = BString;
     type OwnedNativeType = String;
 }
 
 impl ExternType<AutomationTypeSystem> for &BStr {
-<<<<<<< HEAD
-    type ExternInputType = ::raw::InBSTR;
-    type ExternOutputType = ::raw::OutBSTR;
-    type OwnedExternType = ::raw::InBSTR;
-=======
     type ExternInputType = crate::raw::InBSTR;
     type ExternOutputType = crate::raw::OutBSTR;
     type OwnedExternType = crate::raw::InBSTR;
->>>>>>> ede316c1
     type OwnedNativeType = BString;
 }
 
 impl ExternType<AutomationTypeSystem> for BString {
-<<<<<<< HEAD
-    type ExternInputType = ::raw::InBSTR;
-    type ExternOutputType = ::raw::OutBSTR;
-=======
     type ExternInputType = crate::raw::InBSTR;
     type ExternOutputType = crate::raw::OutBSTR;
->>>>>>> ede316c1
     type OwnedExternType = BString;
     type OwnedNativeType = BString;
 }
 
 impl ExternType<AutomationTypeSystem> for &CStr {
-<<<<<<< HEAD
-    type ExternInputType = ::raw::InBSTR;
-    type ExternOutputType = ::raw::OutBSTR;
-=======
     type ExternInputType = crate::raw::InBSTR;
     type ExternOutputType = crate::raw::OutBSTR;
->>>>>>> ede316c1
     type OwnedExternType = BString;
     type OwnedNativeType = CString;
 }
 
 impl ExternType<AutomationTypeSystem> for CString {
-<<<<<<< HEAD
-    type ExternInputType = ::raw::InBSTR;
-    type ExternOutputType = ::raw::OutBSTR;
-=======
     type ExternInputType = crate::raw::InBSTR;
     type ExternOutputType = crate::raw::OutBSTR;
->>>>>>> ede316c1
     type OwnedExternType = BString;
     type OwnedNativeType = CString;
 }
@@ -914,13 +878,8 @@
 
 // InBSTR -> X
 
-<<<<<<< HEAD
-impl IntercomFrom<::raw::InBSTR> for String {
-    fn intercom_from( source: ::raw::InBSTR ) -> ComResult<Self> {
-=======
 impl IntercomFrom<crate::raw::InBSTR> for String {
     fn intercom_from( source: crate::raw::InBSTR ) -> ComResult<Self> {
->>>>>>> ede316c1
         unsafe {
             Ok( BStr::from_ptr( source )
                     .to_string()
@@ -929,35 +888,20 @@
     }
 }
 
-<<<<<<< HEAD
-impl IntercomFrom<::raw::InBSTR> for BString {
-    fn intercom_from( source: ::raw::InBSTR ) -> ComResult<Self> {
-=======
 impl IntercomFrom<crate::raw::InBSTR> for BString {
     fn intercom_from( source: crate::raw::InBSTR ) -> ComResult<Self> {
->>>>>>> ede316c1
         unsafe { Ok( BStr::from_ptr( source ).to_owned() ) }
     }
 }
 
-<<<<<<< HEAD
-impl<'a> IntercomFrom<::raw::InBSTR> for &'a BStr {
-    fn intercom_from( source: ::raw::InBSTR ) -> ComResult<Self> {
-=======
 impl<'a> IntercomFrom<crate::raw::InBSTR> for &'a BStr {
     fn intercom_from( source: crate::raw::InBSTR ) -> ComResult<Self> {
->>>>>>> ede316c1
         unsafe { Ok( BStr::from_ptr( source ) ) }
     }
 }
 
-<<<<<<< HEAD
-impl IntercomFrom<::raw::InBSTR> for CString {
-    fn intercom_from( source: ::raw::InBSTR ) -> ComResult<Self> {
-=======
 impl IntercomFrom<crate::raw::InBSTR> for CString {
     fn intercom_from( source: crate::raw::InBSTR ) -> ComResult<Self> {
->>>>>>> ede316c1
         unsafe {
             CString::new(
                     BStr::from_ptr( source ).to_string()
@@ -975,11 +919,7 @@
                 ( source as *const TPtr ).intercom_into();
 
         // Free the buffer.
-<<<<<<< HEAD
-        unsafe { ::alloc::free( source as *mut _ ); }
-=======
         unsafe { crate::alloc::free( source as *mut _ ); }
->>>>>>> ede316c1
 
         bstring
     }
@@ -1085,41 +1025,25 @@
 
 // X -> BSTR
 
-<<<<<<< HEAD
-impl IntercomFrom<&BStr> for ::raw::InBSTR {
-=======
 impl IntercomFrom<&BStr> for crate::raw::InBSTR {
->>>>>>> ede316c1
     fn intercom_from( source: &BStr ) -> ComResult<Self> {
         Ok( source.as_ptr() )
     }
 }
 
-<<<<<<< HEAD
-impl IntercomFrom<&BString> for ::raw::InBSTR {
-=======
 impl IntercomFrom<&BString> for crate::raw::InBSTR {
->>>>>>> ede316c1
     fn intercom_from( source: &BString ) -> ComResult<Self> {
         Ok( source.as_ptr() )
     }
 }
 
-<<<<<<< HEAD
-impl IntercomFrom<BString> for ::raw::OutBSTR {
-=======
 impl IntercomFrom<BString> for crate::raw::OutBSTR {
->>>>>>> ede316c1
     fn intercom_from( source: BString ) -> ComResult<Self> {
         Ok( source.into_ptr() )
     }
 }
 
-<<<<<<< HEAD
-impl IntercomFrom<CString> for ::raw::OutBSTR {
-=======
 impl IntercomFrom<CString> for crate::raw::OutBSTR {
->>>>>>> ede316c1
     fn intercom_from( source: CString ) -> ComResult<Self> {
         let bstr : BString = source.intercom_into()?;
         Ok( bstr.into_ptr() )
@@ -1143,30 +1067,18 @@
 impl IntercomFrom<CString> for *mut c_char {
     fn intercom_from( source: CString ) -> ComResult<Self> {
         let bytes = source.as_bytes();
-<<<<<<< HEAD
-        let buffer = ::alloc::allocate( bytes.len() + 1 ) as *mut u8;
-
-        // We just allocated the memory. This is safe.
-        unsafe {
-=======
 
         // We just allocated the memory. This is safe.
         unsafe {
             let buffer = crate::alloc::allocate( bytes.len() + 1 ) as *mut u8;
->>>>>>> ede316c1
             std::ptr::copy_nonoverlapping(
                 bytes.as_ptr(),
                 buffer,
                 bytes.len() );
             *buffer.offset( ( bytes.len() + 1 ) as isize ) = 0;
-<<<<<<< HEAD
-        }
-        Ok( buffer as *mut c_char )
-=======
 
             Ok( buffer as *mut c_char )
         }
->>>>>>> ede316c1
     }
 }
 
@@ -1268,30 +1180,18 @@
 impl IntercomFrom<String> for *mut c_char {
     fn intercom_from( source: String ) -> ComResult<Self> {
         let bytes = source.as_bytes();
-<<<<<<< HEAD
-        let buffer = ::alloc::allocate( bytes.len() + 1 ) as *mut u8;
-
-        // We just allocated the memory. This is safe.
-        unsafe {
-=======
 
         // We just allocated the memory. This is safe.
         unsafe {
             let buffer = crate::alloc::allocate( bytes.len() + 1 ) as *mut u8;
->>>>>>> ede316c1
             std::ptr::copy_nonoverlapping(
                 bytes.as_ptr(),
                 buffer,
                 bytes.len() );
             *buffer.offset( ( bytes.len() + 1 ) as isize ) = 0;
-<<<<<<< HEAD
-        }
-        Ok( buffer as *mut c_char )
-=======
 
             Ok( buffer as *mut c_char )
         }
->>>>>>> ede316c1
     }
 }
 
