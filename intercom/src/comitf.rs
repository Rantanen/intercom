
use super::*;
use std::marker::PhantomData;
<<<<<<< HEAD
use type_system::{TypeSystem, RawTypeSystem, AutomationTypeSystem};
=======
use crate::type_system::{TypeSystem, RawTypeSystem, AutomationTypeSystem};
>>>>>>> ede316c1

/// An incoming COM interface pointer.
///
/// Intercom will implement the various `[com_interface]` traits for the
/// corresponding `ComItf<T>` type.
///
/// This applies only to the pure interfaces.  Implicit interfaces created
/// through `#[com_interface] impl MyStruct` constructs are not supported for
/// `ComItf<T>`.
pub struct ComItf<T> where T: ?Sized {
    raw_ptr: raw::InterfacePtr<RawTypeSystem, T>,
    automation_ptr: raw::InterfacePtr<AutomationTypeSystem, T>,
    phantom: PhantomData<T>,
}

impl<T: ?Sized> std::fmt::Debug for ComItf<T> {
    fn fmt( &self, f : &mut std::fmt::Formatter ) -> std::fmt::Result {
        write!( f, "ComItf(automation = {:?}, raw = {:?})",
                self.automation_ptr, self.raw_ptr )
    }
}

impl<T: ?Sized> Clone for ComItf<T> {
    fn clone( &self ) -> Self {
        ComItf {
            raw_ptr: self.raw_ptr,
            automation_ptr: self.automation_ptr,
            phantom: PhantomData
        }
    }
}

impl<T: ?Sized> Copy for ComItf<T> { }

impl<T: ?Sized> ComItf<T> {

    /// Creates a `ComItf<T>` from a raw type system COM interface pointer..
    ///
    /// # Safety
    ///
    /// The `ptr` __must__ be a valid COM interface pointer for an interface
    /// of type `T`.
    pub unsafe fn new(
        automation : raw::InterfacePtr<AutomationTypeSystem, T>,
        raw : raw::InterfacePtr<RawTypeSystem, T>
    ) -> ComItf<T> {
        ComItf {
            raw_ptr: raw,
            automation_ptr: automation,
            phantom: PhantomData,
        }
    }

    /// Creates a `ComItf<T>` from a raw type system COM interface pointer..
    ///
    /// # Safety
    ///
    /// The `ptr` __must__ be a valid COM interface pointer for an interface
    /// of type `T`.
    pub fn maybe_wrap<TS: TypeSystem>(
        ptr : raw::InterfacePtr<TS, T>,
    ) -> Option<ComItf<T>>
    {
        if ptr.is_null() {
            None
        } else {
            Some( TS::wrap_ptr( ptr ) )
        }
    }

    /// Gets the raw COM pointer from the `ComItf<T>`.
    pub fn ptr<TS: TypeSystem>( this : &Self ) -> raw::InterfacePtr<TS, T> {
        TS::get_ptr( this )
    }

    pub fn maybe_ptr<TS: TypeSystem>(
        this : &Self
    ) -> Option<raw::InterfacePtr<TS, T>> {

        // Acquire the pointer.
        let ptr = Self::ptr( this );

        // Check for null.
        if ptr.is_null() {
            None
        } else {
            Some( ptr )
        }
    }

    /// Returns a `ComItf<T>` value that references a null pointer.
    ///
    /// # Safety
    ///
    /// The `ComItf<T>` returned by the function will be invalid for any
    /// method calls. Its purpose is to act as a return value from COM
    /// methods in the case of an error result.
    pub unsafe fn null_itf() -> ComItf<T> {
        ComItf {
            raw_ptr: raw::InterfacePtr::null(),
            automation_ptr: raw::InterfacePtr::null(),
            phantom: PhantomData,
        }
    }

    /// Checks whether the interface represents a null pointer.
    ///
    /// This should not be a case normally but may occur after certain unsafe
    /// operations.
    pub fn is_null( itf : &Self ) -> bool {
        itf.raw_ptr.is_null() && itf.automation_ptr.is_null()
    }
}

<<<<<<< HEAD
impl ComItf<IUnknown> {
=======
impl ComItf<dyn IUnknown> {
>>>>>>> ede316c1

    /// Tries to convert the ComRc into a different interface within a single
    /// type system. Used to implement the generic conversion method.
    fn query_interface_ts<TS: TypeSystem, TTarget: ComInterface + ?Sized>(
        &self
    ) -> ComResult<ComRc<TTarget>>
    {
        // Try to get the IID.
        let iid = match TTarget::iid( TS::key() ) {
            None => return Err( ComError::E_NOINTERFACE ),
            Some( iid ) => iid
        } ;

        // Try to query interface using the iid.
<<<<<<< HEAD
        let iunk : &IUnknown = &*self;
=======
        let iunk : &dyn IUnknown = &*self;
>>>>>>> ede316c1
        match iunk.query_interface( iid ) {
            Ok( ptr ) => {

                // Interface was available. Convert the raw pointer into
                // a strong type-system specific InterfacePtr.
<<<<<<< HEAD
                let target_itf = {
                    raw::InterfacePtr::<TS, TTarget>::new( ptr )
                };
=======
                let target_itf = raw::InterfacePtr::<TS, TTarget>::new( ptr );
>>>>>>> ede316c1
                let itf = ComItf::maybe_wrap( target_itf )
                        .ok_or_else( || ComError::E_POINTER )?;
                Ok( ComRc::attach( itf ) )
            },
            Err( e ) => Err( e.into() )
        }
    }
}

/// Trait that allows constructing strong pointer types from raw
/// pointers in a type system specific way.
trait PointerOperations : TypeSystem + Sized {

    /// Wraps a raw interface pointer into a ComItf.
    fn wrap_ptr<I: ?Sized>(
<<<<<<< HEAD
        ptr: ::raw::InterfacePtr<Self, I>
=======
        ptr: crate::raw::InterfacePtr<Self, I>
>>>>>>> ede316c1
    ) -> ComItf<I>;

    /// Gets a raw interface pointer from a ComItf.
    fn get_ptr<I: ?Sized>(
        itf: &ComItf<I>
<<<<<<< HEAD
    ) -> ::raw::InterfacePtr<Self, I>;
=======
    ) -> crate::raw::InterfacePtr<Self, I>;
>>>>>>> ede316c1
}

/// A generic implementation that ensures _every_ type system has some
/// implementation for this.
///
/// Note that this is required to tell Rust compiler that calls to wrap_ptr
/// are okay in any case. The actual implementation here will throw a runtime
/// panic.
///
/// This trait really needs to be specialized for each type system for it to
/// work correctly.
impl<TS: TypeSystem> PointerOperations for TS {

    default fn wrap_ptr<I: ?Sized>(
<<<<<<< HEAD
        _ptr: ::raw::InterfacePtr<Self, I>
=======
        _ptr: crate::raw::InterfacePtr<Self, I>
>>>>>>> ede316c1
    ) -> ComItf<I>
    {
        panic!( "Not implemented" );
    }

    default fn get_ptr<I: ?Sized>(
        _itf: &ComItf<I>
<<<<<<< HEAD
    ) -> ::raw::InterfacePtr<Self, I>
=======
    ) -> crate::raw::InterfacePtr<Self, I>
>>>>>>> ede316c1
    {
        panic!( "Not implemented" );
    }
}

impl PointerOperations for AutomationTypeSystem {

    fn wrap_ptr<I: ?Sized>(
<<<<<<< HEAD
        ptr: ::raw::InterfacePtr<Self, I>
=======
        ptr: crate::raw::InterfacePtr<Self, I>
>>>>>>> ede316c1
    ) -> ComItf<I>
    {
        // Construct a ComItf from a automation pointer.
        ComItf {
            raw_ptr: raw::InterfacePtr::null(),
            automation_ptr: ptr,
            phantom: PhantomData,
        }
    }
<<<<<<< HEAD

    fn get_ptr<I: ?Sized>(
        itf: &ComItf<I>
    ) -> ::raw::InterfacePtr<Self, I>
    {
        // Get an automation pointer from the ComItf.
        itf.automation_ptr
    }
}

impl PointerOperations for RawTypeSystem {
    fn wrap_ptr<I: ?Sized>(
        ptr: ::raw::InterfacePtr<Self, I>
    ) -> ComItf<I>
    {
=======

    fn get_ptr<I: ?Sized>(
        itf: &ComItf<I>
    ) -> raw::InterfacePtr<Self, I>
    {
        // Get an automation pointer from the ComItf.
        itf.automation_ptr
    }
}

impl PointerOperations for RawTypeSystem {
    fn wrap_ptr<I: ?Sized>(
        ptr: raw::InterfacePtr<Self, I>
    ) -> ComItf<I>
    {
>>>>>>> ede316c1
        // Construct a ComItf from a raw pointer.
        ComItf {
            raw_ptr: ptr,
            automation_ptr: raw::InterfacePtr::null(),
            phantom: PhantomData,
        }
    }

    fn get_ptr<I: ?Sized>(
        itf: &ComItf<I>
<<<<<<< HEAD
    ) -> ::raw::InterfacePtr<Self, I>
=======
    ) -> crate::raw::InterfacePtr<Self, I>
>>>>>>> ede316c1
    {
        // Get an automation pointer form the ComItf.
        itf.raw_ptr
    }
}

impl<T: ComInterface + ?Sized> ComItf<T> {

    /// Query interface on the ComItf.
    pub fn query_interface<TTarget: ComInterface + ?Sized>( this : &Self ) -> ComResult<ComRc<TTarget>>
    {
        // Get the IUnknown interface.
<<<<<<< HEAD
        let iunk : &ComItf<IUnknown> = this.as_ref();
=======
        let iunk : &ComItf<dyn IUnknown> = this.as_ref();
>>>>>>> ede316c1

        // Try every type system.
        //
        // From Rust side we don't really care which type system we end up with.
        // Both of these work for Rust calls.
        //
        // We'll try RawTypeSystem first because that has a better chance of
        // providing lower overhead calls.
        if let Ok( itf ) = iunk.query_interface_ts::<RawTypeSystem, TTarget>() {
            return Ok( itf );
        }
        if let Ok( itf ) = iunk.query_interface_ts::<AutomationTypeSystem, TTarget>() {
            return Ok( itf );
        }

        // If we got here, none of the query interfaces we invoked returned
        // anything.
        Err( ComError::E_NOINTERFACE )
    }

    /// Get the IUnknown interface for the current interface.
    // ComItf is a smart pointer and shouldn't introduce methods on 'self'.
    #[allow(clippy::wrong_self_convention)]
<<<<<<< HEAD
    pub fn as_unknown( this : &Self ) -> ComItf<IUnknown> {
=======
    pub fn as_unknown( this : &Self ) -> ComItf<dyn IUnknown> {
>>>>>>> ede316c1
        ComItf {
            raw_ptr: this.raw_ptr.as_unknown(),
            automation_ptr: this.automation_ptr.as_unknown(),
            phantom: PhantomData,
        }
    }
}

impl<T: ComInterface + ?Sized> std::ops::Deref for ComItf<T> {
    type Target = T;

    fn deref( &self ) -> &T {
        ComInterface::deref( self )
    }
}

#[cfg(windows)]
#[link(name = "ole32")]
extern "system" {

    #[doc(hidden)]
    pub fn CoCreateInstance(
        clsid : crate::guid::GUID,
        outer : RawComPtr,
        cls_context: u32,
        riid : crate::REFIID,
        out : &mut RawComPtr,
    ) -> crate::raw::HRESULT;
}

impl<T: ComInterface + ?Sized> AsRef<ComItf<dyn IUnknown>> for ComItf<T>
{
    fn as_ref( &self ) -> &ComItf<dyn IUnknown> {
        unsafe { &*( self as *const _ as *const ComItf<dyn IUnknown> ) }
    }
}<|MERGE_RESOLUTION|>--- conflicted
+++ resolved
@@ -1,11 +1,7 @@
 
 use super::*;
 use std::marker::PhantomData;
-<<<<<<< HEAD
-use type_system::{TypeSystem, RawTypeSystem, AutomationTypeSystem};
-=======
 use crate::type_system::{TypeSystem, RawTypeSystem, AutomationTypeSystem};
->>>>>>> ede316c1
 
 /// An incoming COM interface pointer.
 ///
@@ -120,11 +116,7 @@
     }
 }
 
-<<<<<<< HEAD
-impl ComItf<IUnknown> {
-=======
 impl ComItf<dyn IUnknown> {
->>>>>>> ede316c1
 
     /// Tries to convert the ComRc into a different interface within a single
     /// type system. Used to implement the generic conversion method.
@@ -139,23 +131,13 @@
         } ;
 
         // Try to query interface using the iid.
-<<<<<<< HEAD
-        let iunk : &IUnknown = &*self;
-=======
         let iunk : &dyn IUnknown = &*self;
->>>>>>> ede316c1
         match iunk.query_interface( iid ) {
             Ok( ptr ) => {
 
                 // Interface was available. Convert the raw pointer into
                 // a strong type-system specific InterfacePtr.
-<<<<<<< HEAD
-                let target_itf = {
-                    raw::InterfacePtr::<TS, TTarget>::new( ptr )
-                };
-=======
                 let target_itf = raw::InterfacePtr::<TS, TTarget>::new( ptr );
->>>>>>> ede316c1
                 let itf = ComItf::maybe_wrap( target_itf )
                         .ok_or_else( || ComError::E_POINTER )?;
                 Ok( ComRc::attach( itf ) )
@@ -171,21 +153,13 @@
 
     /// Wraps a raw interface pointer into a ComItf.
     fn wrap_ptr<I: ?Sized>(
-<<<<<<< HEAD
-        ptr: ::raw::InterfacePtr<Self, I>
-=======
         ptr: crate::raw::InterfacePtr<Self, I>
->>>>>>> ede316c1
     ) -> ComItf<I>;
 
     /// Gets a raw interface pointer from a ComItf.
     fn get_ptr<I: ?Sized>(
         itf: &ComItf<I>
-<<<<<<< HEAD
-    ) -> ::raw::InterfacePtr<Self, I>;
-=======
     ) -> crate::raw::InterfacePtr<Self, I>;
->>>>>>> ede316c1
 }
 
 /// A generic implementation that ensures _every_ type system has some
@@ -200,11 +174,7 @@
 impl<TS: TypeSystem> PointerOperations for TS {
 
     default fn wrap_ptr<I: ?Sized>(
-<<<<<<< HEAD
-        _ptr: ::raw::InterfacePtr<Self, I>
-=======
         _ptr: crate::raw::InterfacePtr<Self, I>
->>>>>>> ede316c1
     ) -> ComItf<I>
     {
         panic!( "Not implemented" );
@@ -212,11 +182,7 @@
 
     default fn get_ptr<I: ?Sized>(
         _itf: &ComItf<I>
-<<<<<<< HEAD
-    ) -> ::raw::InterfacePtr<Self, I>
-=======
     ) -> crate::raw::InterfacePtr<Self, I>
->>>>>>> ede316c1
     {
         panic!( "Not implemented" );
     }
@@ -225,11 +191,7 @@
 impl PointerOperations for AutomationTypeSystem {
 
     fn wrap_ptr<I: ?Sized>(
-<<<<<<< HEAD
-        ptr: ::raw::InterfacePtr<Self, I>
-=======
         ptr: crate::raw::InterfacePtr<Self, I>
->>>>>>> ede316c1
     ) -> ComItf<I>
     {
         // Construct a ComItf from a automation pointer.
@@ -239,23 +201,6 @@
             phantom: PhantomData,
         }
     }
-<<<<<<< HEAD
-
-    fn get_ptr<I: ?Sized>(
-        itf: &ComItf<I>
-    ) -> ::raw::InterfacePtr<Self, I>
-    {
-        // Get an automation pointer from the ComItf.
-        itf.automation_ptr
-    }
-}
-
-impl PointerOperations for RawTypeSystem {
-    fn wrap_ptr<I: ?Sized>(
-        ptr: ::raw::InterfacePtr<Self, I>
-    ) -> ComItf<I>
-    {
-=======
 
     fn get_ptr<I: ?Sized>(
         itf: &ComItf<I>
@@ -271,7 +216,6 @@
         ptr: raw::InterfacePtr<Self, I>
     ) -> ComItf<I>
     {
->>>>>>> ede316c1
         // Construct a ComItf from a raw pointer.
         ComItf {
             raw_ptr: ptr,
@@ -282,11 +226,7 @@
 
     fn get_ptr<I: ?Sized>(
         itf: &ComItf<I>
-<<<<<<< HEAD
-    ) -> ::raw::InterfacePtr<Self, I>
-=======
     ) -> crate::raw::InterfacePtr<Self, I>
->>>>>>> ede316c1
     {
         // Get an automation pointer form the ComItf.
         itf.raw_ptr
@@ -299,11 +239,7 @@
     pub fn query_interface<TTarget: ComInterface + ?Sized>( this : &Self ) -> ComResult<ComRc<TTarget>>
     {
         // Get the IUnknown interface.
-<<<<<<< HEAD
-        let iunk : &ComItf<IUnknown> = this.as_ref();
-=======
         let iunk : &ComItf<dyn IUnknown> = this.as_ref();
->>>>>>> ede316c1
 
         // Try every type system.
         //
@@ -327,11 +263,7 @@
     /// Get the IUnknown interface for the current interface.
     // ComItf is a smart pointer and shouldn't introduce methods on 'self'.
     #[allow(clippy::wrong_self_convention)]
-<<<<<<< HEAD
-    pub fn as_unknown( this : &Self ) -> ComItf<IUnknown> {
-=======
     pub fn as_unknown( this : &Self ) -> ComItf<dyn IUnknown> {
->>>>>>> ede316c1
         ComItf {
             raw_ptr: this.raw_ptr.as_unknown(),
             automation_ptr: this.automation_ptr.as_unknown(),
